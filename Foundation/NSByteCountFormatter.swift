--- conflicted
+++ resolved
@@ -47,7 +47,7 @@
     }
     
     public required init?(coder: NSCoder) {
-        super.init(coder: coder)
+        NSUnimplemented()
     }
     
     /* Specify the units that can be used in the output. If NSByteCountFormatterUseDefault, uses platform-appropriate settings; otherwise will only use the specified units. This is the default value. Note that ZB and YB cannot be covered by the range of possible values, but you can still choose to use these units to get fractional display ("0.0035 ZB" for instance).
@@ -82,31 +82,17 @@
     /* Specify the formatting context for the formatted string. Default is NSFormattingContextUnknown.
      */
     open var formattingContext: Context = .unknown
-<<<<<<< HEAD
-
+    
     /* A variable to store the actual bytes passed into the methods. This value is used if the includesActualByteCount property is set.
-    */
+     */
     private var actualBytes: String = ""
     
     /* Create an instance of NumberFormatter for use in various methods
-    */
+     */
     private let numberFormatter = NumberFormatter()
     
     /* Shortcut for converting a byte count into a string without creating an NSByteCountFormatter and an NSNumber. If you need to specify options other than countStyle, create an instance of NSByteCountFormatter first.
-    */
-=======
-    
-    /* A variable to store the actual bytes passed into the methods. This value is used if the includesActualByteCount property is set.
-     */
-    private var actualBytes: String = ""
-    
-    /* Create an instance of NumberFormatter for use in various methods
-     */
-    private let numberFormatter = NumberFormatter()
-    
-    /* Shortcut for converting a byte count into a string without creating an NSByteCountFormatter and an NSNumber. If you need to specify options other than countStyle, create an instance of NSByteCountFormatter first.
-     */
->>>>>>> af7b10fa
+     */
     open class func string(fromByteCount byteCount: Int64, countStyle: ByteCountFormatter.CountStyle) -> String {
         let formatter = ByteCountFormatter()
         formatter.countStyle = countStyle
@@ -114,23 +100,6 @@
     }
     
     /* Convenience method on string(for:):. Convert a byte count into a string without creating an NSNumber.
-<<<<<<< HEAD
-    */
-    open func string(fromByteCount byteCount: Int64) -> String {
-        //Convert actual bytes to a formatted string for use later
-        if includesActualByteCount {
-            numberFormatter.numberStyle = .decimal
-            actualBytes = numberFormatter.string(from: NSNumber(value: byteCount))!
-        }
-        
-        if allowedUnits != .useDefault && allowedUnits != .useAll {
-            if countStyle == .file || countStyle == .decimal {
-                return unitsToUseFor(byteCount: byteCount, byteSize: decimalByteSize)
-            } else {
-                return unitsToUseFor(byteCount: byteCount, byteSize: binaryByteSize)
-            }
-        } else if countStyle == .decimal || countStyle == .file {
-=======
      */
     open func string(fromByteCount byteCount: Int64) -> String {
         //Convert actual bytes to a formatted string for use later
@@ -138,7 +107,6 @@
         actualBytes = numberFormatter.string(from: NSNumber(value: byteCount))!
 
         if countStyle == .decimal || countStyle == .file {
->>>>>>> af7b10fa
             return convertValue(fromByteCount: byteCount, for: decimalByteSize)
         } else {
             return convertValue(fromByteCount: byteCount, for: binaryByteSize)
@@ -155,63 +123,6 @@
         return string(fromByteCount: Int64(value))
     }
     
-<<<<<<< HEAD
-    /* If allowedUnits has been set this function will ensure the correct unit is used and conversion is done. The conversion is done by making use of the divide method.
-    */
-    private func unitsToUseFor(byteCount: Int64, byteSize: [Unit: Double]) -> String {
-        let bytes = Double(byteCount)
-        
-        if bytes == 0 {
-            return "Zero \(Unit.KB)"
-        } else if bytes == 1 {
-            return formatNumberFor(bytes: bytes, unit: Unit.byte)
-        }
-        
-        switch allowedUnits {
-        case Units.useBytes: return formatNumberFor(bytes: bytes, unit: Unit.bytes)
-        case Units.useKB: return divide(bytes, by: byteSize, for: .KB)
-        case Units.useMB: return divide(bytes, by: byteSize, for: .MB)
-        case Units.useGB: return divide(bytes, by: byteSize, for: .GB)
-        case Units.useTB: return divide(bytes, by: byteSize, for: .TB)
-        case Units.usePB: return divide(bytes, by: byteSize, for: .PB)
-        case Units.useEB: return divide(bytes, by: byteSize, for: .EB)
-        case Units.useZB: return divide(bytes, by: byteSize, for: .ZB)
-        default: return divide(bytes, by: byteSize, for: .YB)
-            
-        }
-    }
-    
-    /* This method accepts a byteCount and a byteSize value. Checks to see what range the byteCount falls into and then converts to the units determined by that range. The range to be used is decided by the byteSize parameter. The conversion is done by making use of the divide method.
-    */
-    private func convertValue(fromByteCount byteCount: Int64, for byteSize: [Unit: Double]) -> String {
-        let byte = Double(byteCount)
-        if byte == 0 && allowsNonnumericFormatting {
-            return "Zero \(Unit.KB)"
-        } else if byte == 1 {
-            return "\(byteCount) \(Unit.byte)"
-            
-        } else if  byte < byteSize[Unit.KB]! && byte > -byteSize[Unit.KB]!{
-            return formatNumberFor(bytes: byte, unit: Unit.bytes)
-            
-        } else if byte < byteSize[Unit.MB]! && byte > -byteSize[Unit.MB]! {
-            return divide(byte, by: byteSize, for: .KB)
-            
-        } else if byte < byteSize[Unit.GB]! && byte > -byteSize[Unit.GB]! {
-            return divide(byte, by: byteSize, for: .MB)
-            
-        } else if byte < byteSize[Unit.TB]! && byte > -byteSize[Unit.TB]! {
-            return divide(byte, by: byteSize, for: .GB)
-            
-        } else if byte < byteSize[Unit.PB]! && byte > -byteSize[Unit.PB]! {
-            return divide(byte, by: byteSize, for: .TB)
-            
-        } else if byte < byteSize[Unit.EB]! && byte > -byteSize[Unit.EB]! {
-            return divide(byte, by: byteSize, for: .PB)
-            
-        } else {
-            return divide(byte, by: byteSize, for: .EB)
-        }
-=======
     /* This method accepts a byteCount and a byteSize value. Checks to see what range the byteCount falls into and then converts to the units determined by that range. The range to be used is decided by the byteSize parameter. The conversion is done by making use of the divide method.
      */
     private func convertValue(fromByteCount byteCount: Int64, for byteSize: [Unit: Double]) -> String {
@@ -349,7 +260,6 @@
             }
         }
         return divide(byteCount, by: byteSize, for: unitsToUse[counter])
->>>>>>> af7b10fa
     }
     
     // Coverts the number of bytes to the correct value given a specified unit, then passes the value and unit to formattedValue
@@ -364,32 +274,11 @@
     //Formats the byte value using the NumberFormatter class based on set properties and the unit passed in as a parameter.
     private func formatNumberFor(bytes: Double, unit: Unit) -> String {
         
-<<<<<<< HEAD
-        numberFormatter.numberStyle = .decimal
-        
-=======
->>>>>>> af7b10fa
         switch (zeroPadsFractionDigits, isAdaptive) {
         //zeroPadsFractionDigits is true, isAdaptive is true
         case (true, true):
             switch unit {
             case .bytes, .byte, .KB:
-<<<<<<< HEAD
-                numberFormatter.minimumFractionDigits = 0
-                numberFormatter.maximumFractionDigits = 0
-                let result = numberFormatter.string(from: NSNumber(value: bytes))
-                return partsToIncludeFor(value: result!, unit: unit)
-            case .MB:
-                numberFormatter.minimumFractionDigits = 1
-                numberFormatter.maximumFractionDigits = 1
-                let result = numberFormatter.string(from: NSNumber(value: bytes))
-                return partsToIncludeFor(value: result!, unit: unit)
-            default:
-                numberFormatter.minimumFractionDigits = 2
-                numberFormatter.maximumFractionDigits = 2
-                let result = numberFormatter.string(from: NSNumber(value: bytes))
-                return partsToIncludeFor(value: result!, unit: unit)
-=======
                 let result = String(format: "%.0f", bytes)
                 return partsToIncludeFor(value: result, unit: unit)
             case .MB:
@@ -398,18 +287,10 @@
             default:
                 let result = String(format: "%.2f", bytes)
                 return partsToIncludeFor(value: result, unit: unit)
->>>>>>> af7b10fa
             }
         //zeroPadsFractionDigits is true, isAdaptive is false
         case (true, false):
             if unit == .byte || unit == .bytes {
-<<<<<<< HEAD
-                return partsToIncludeFor(value: "\(bytes)", unit: unit)
-            } else {
-                numberFormatter.usesSignificantDigits = true
-                numberFormatter.minimumSignificantDigits = 3
-                numberFormatter.maximumSignificantDigits = 3
-=======
                 numberFormatter.maximumFractionDigits = 0
                 let result = numberFormatter.string(from: NSNumber(value: bytes))
                 return partsToIncludeFor(value: result!, unit: unit)
@@ -421,7 +302,6 @@
                     numberFormatter.maximumSignificantDigits = 3
                     numberFormatter.minimumSignificantDigits = 3
                 }
->>>>>>> af7b10fa
                 let result = numberFormatter.string(from: NSNumber(value: bytes))
                 return partsToIncludeFor(value: result!, unit: unit)
             }
@@ -439,12 +319,6 @@
                 let result = numberFormatter.string(from: NSNumber(value: bytes))
                 return partsToIncludeFor(value: result!, unit: unit)
             default:
-<<<<<<< HEAD
-                numberFormatter.minimumFractionDigits = 0
-                numberFormatter.maximumFractionDigits = 2
-                let result = numberFormatter.string(from: NSNumber(value: bytes))
-                return partsToIncludeFor(value: result!, unit: unit)
-=======
                 let result: String
                 //Need to add in an extra case for negative numbers as NumberFormatter formats 0.005 to 0 rather than
                 // 0.01
@@ -459,18 +333,10 @@
                 
                 
                 return partsToIncludeFor(value: result, unit: unit)
->>>>>>> af7b10fa
             }
         //zeroPadsFractionDigits is false, isAdaptive is false
         case (false, false):
             if unit == .byte || unit == .bytes {
-<<<<<<< HEAD
-                return partsToIncludeFor(value: "\(bytes)", unit: unit)
-            } else {
-                numberFormatter.usesSignificantDigits = true
-                numberFormatter.minimumSignificantDigits = 3
-                numberFormatter.maximumSignificantDigits = 3
-=======
                 numberFormatter.minimumFractionDigits = 0
                 numberFormatter.maximumFractionDigits = 0
                 let result = numberFormatter.string(from: NSNumber(value: bytes))
@@ -482,15 +348,12 @@
                     numberFormatter.usesSignificantDigits = true
                     numberFormatter.maximumSignificantDigits = 3
                 }
->>>>>>> af7b10fa
-                let result = numberFormatter.string(from: NSNumber(value: bytes))
-                return partsToIncludeFor(value: result!, unit: unit)
-            }
-        }
-    }
-    
-<<<<<<< HEAD
-=======
+                let result = numberFormatter.string(from: NSNumber(value: bytes))
+                return partsToIncludeFor(value: result!, unit: unit)
+            }
+        }
+    }
+    
     // A helper method to return the length of an int
     private func lengthOfInt(number: Int) -> Int {
         var num = abs(number)
@@ -504,7 +367,6 @@
         return length.count
     }
     
->>>>>>> af7b10fa
     // Returns the correct string based on the includesValue and includesUnit properties
     private func partsToIncludeFor(value: String, unit: Unit) -> String {
         if includesActualByteCount, includesUnit, includesCount {
@@ -515,15 +377,11 @@
         } else if includesCount, includesUnit {
             return "\(value) \(unit)"
         } else if includesCount, !includesUnit {
-<<<<<<< HEAD
-            return "\(value)"
-=======
             if value == "Zero", allowedUnits == .useDefault {
                 return "0"
             } else {
                 return value
             }
->>>>>>> af7b10fa
         } else if !includesCount, includesUnit {
             return "\(unit)"
         } else {
@@ -545,18 +403,9 @@
         case YB
     }
     // Maps each unit to it's corresponding value in bytes for decimal
-<<<<<<< HEAD
-    private let decimalByteSize: [Unit: Double] = [.byte: 1, .KB: 1000, .MB: pow(1000, 2), .GB: pow(1000, 3), .TB: pow(1000, 4), .PB: pow(1000, 5), .EB: pow(1000, 6), .ZB: pow(1000, 7), .YB: pow(1000, 8)]
-    
-    // Maps each unit to it's corresponding value in bytes for binary
-    private let binaryByteSize: [Unit: Double] = [.byte: 1, .KB: 1024, .MB: pow(1024, 2), .GB: pow(1024, 3), .TB: pow(1024, 4), .PB: pow(1024, 5), .EB: pow(1024, 6), .ZB: pow(1024, 7), .YB: pow(1024, 8)]
-    
-    }
-=======
     private let decimalByteSize: [Unit: Double] = [.byte: 1, .bytes: 1, .KB: 1000, .MB: pow(1000, 2), .GB: pow(1000, 3), .TB: pow(1000, 4), .PB: pow(1000, 5), .EB: pow(1000, 6), .ZB: pow(1000, 7), .YB: pow(1000, 8)]
     
     // Maps each unit to it's corresponding value in bytes for binary
     private let binaryByteSize: [Unit: Double] = [.byte: 1, .bytes: 1, .KB: 1024, .MB: pow(1024, 2), .GB: pow(1024, 3), .TB: pow(1024, 4), .PB: pow(1024, 5), .EB: pow(1024, 6), .ZB: pow(1024, 7), .YB: pow(1024, 8)]
     
-}
->>>>>>> af7b10fa
+}