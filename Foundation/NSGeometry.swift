// This source file is part of the Swift.org open source project
//
// Copyright (c) 2014 - 2015 Apple Inc. and the Swift project authors
// Licensed under Apache License v2.0 with Runtime Library Exception
//
// See http://swift.org/LICENSE.txt for license information
// See http://swift.org/CONTRIBUTORS.txt for the list of Swift project authors
//

// TODO: It's not clear who is responsibile for defining these CGTypes, but we'll do it here.

public struct CGFloat {
    /// The native type used to store the CGFloat, which is Float on
    /// 32-bit architectures and Double on 64-bit architectures.
    /// We assume 64 bit for now
    public typealias NativeType = Double
    public init() {
        self.native = 0.0
    }
    public init(_ value: Float) {
        self.native = NativeType(value)
    }
    public init(_ value: Double) {
        self.native = NativeType(value)
    }
    /// The native value.
    public var native: NativeType
}

extension CGFloat: Comparable { }

public func ==(lhs: CGFloat, rhs: CGFloat) -> Bool {
    return lhs.native == rhs.native
}

public func <(lhs: CGFloat, rhs: CGFloat) -> Bool {
    return lhs.native < rhs.native
}

public func *(lhs: CGFloat, rhs: CGFloat) -> CGFloat {
    return CGFloat(lhs.native * rhs.native)
}

public func +(lhs: CGFloat, rhs: CGFloat) -> CGFloat {
    return CGFloat(lhs.native + rhs.native)
}

<<<<<<< HEAD
extension Double {
=======
public func -(lhs: CGFloat, rhs: CGFloat) -> CGFloat {
    return CGFloat(lhs.native - rhs.native)
}

public func /(lhs: CGFloat, rhs: CGFloat) -> CGFloat {
    return CGFloat(lhs.native / rhs.native)
}

prefix public func -(x: CGFloat) -> CGFloat {
    return CGFloat(-x.native)
}

@_transparent extension Double {
>>>>>>> 1d6803c0
    public init(_ value: CGFloat) {
        self = Double(value.native)
    }
}

public struct CGPoint {
    public var x: CGFloat
    public var y: CGFloat
    public init() {
        self.init(x: CGFloat(), y: CGFloat())
    }
    public init(x: CGFloat, y: CGFloat) {
        self.x = x
        self.y = y
    }
}

extension CGPoint: Equatable { }

public func ==(lhs: CGPoint, rhs: CGPoint) -> Bool {
    return lhs.x == rhs.x && lhs.y == rhs.y
}

public struct CGSize {
    public var width: CGFloat
    public var height: CGFloat
    public init() {
        self.init(width: CGFloat(), height: CGFloat())
    }
    public init(width: CGFloat, height: CGFloat) {
        self.width = width
        self.height = height
    }
}

extension CGSize: Equatable { }

public func ==(lhs: CGSize, rhs: CGSize) -> Bool {
    return lhs.width == rhs.width && lhs.height == rhs.height
}

public struct CGRect {
    public var origin: CGPoint
    public var size: CGSize
    public init() {
        self.init(origin: CGPoint(), size: CGSize())
    }
    public init(origin: CGPoint, size: CGSize) {
        self.origin = origin
        self.size = size
    }
}

extension CGRect: Equatable { }

public func ==(lhs: CGRect, rhs: CGRect) -> Bool {
    return lhs.origin == rhs.origin && lhs.size == rhs.size
}

public typealias NSPoint = CGPoint

public typealias NSPointPointer = UnsafeMutablePointer<NSPoint>
public typealias NSPointArray = UnsafeMutablePointer<NSPoint>

public typealias NSSize = CGSize

public typealias NSSizePointer = UnsafeMutablePointer<NSSize>
public typealias NSSizeArray = UnsafeMutablePointer<NSSize>

public typealias NSRect = CGRect

public typealias NSRectPointer = UnsafeMutablePointer<NSRect>
public typealias NSRectArray = UnsafeMutablePointer<NSRect>

public enum NSRectEdge : UInt {
    
    case MinX
    case MinY
    case MaxX
    case MaxY
}

public enum CGRectEdge : UInt32 {
    
    case MinXEdge
    case MinYEdge
    case MaxXEdge
    case MaxYEdge
}

extension NSRectEdge {
    public init(rectEdge: CGRectEdge) {
        switch rectEdge {
        case .MinXEdge: self = .MinX
        case .MinYEdge: self = .MinY
        case .MaxXEdge: self = .MaxX
        case .MaxYEdge: self = .MaxY
        }
    }
}

public struct NSEdgeInsets {
    public var top: CGFloat
    public var left: CGFloat
    public var bottom: CGFloat
    public var right: CGFloat

    public init() {
        self.init(top: CGFloat(), left: CGFloat(), bottom: CGFloat(), right: CGFloat())
    }

    public init(top: CGFloat, left: CGFloat, bottom: CGFloat, right: CGFloat) {
        self.top = top
        self.left = left
        self.bottom = bottom
        self.right = right
    }
}

public struct NSAlignmentOptions : OptionSetType {
    public var rawValue : UInt64
    public init(rawValue: UInt64) { self.rawValue = rawValue }
    
    public static let AlignMinXInward = NSAlignmentOptions(rawValue: 1 << 0)
    public static let AlignMinYInward = NSAlignmentOptions(rawValue: 1 << 1)
    public static let AlignMaxXInward = NSAlignmentOptions(rawValue: 1 << 2)
    public static let AlignMaxYInward = NSAlignmentOptions(rawValue: 1 << 3)
    public static let AlignWidthInward = NSAlignmentOptions(rawValue: 1 << 4)
    public static let AlignHeightInward = NSAlignmentOptions(rawValue: 1 << 5)
    
    public static let AlignMinXOutward = NSAlignmentOptions(rawValue: 1 << 8)
    public static let AlignMinYOutward = NSAlignmentOptions(rawValue: 1 << 9)
    public static let AlignMaxXOutward = NSAlignmentOptions(rawValue: 1 << 10)
    public static let AlignMaxYOutward = NSAlignmentOptions(rawValue: 1 << 11)
    public static let AlignWidthOutward = NSAlignmentOptions(rawValue: 1 << 12)
    public static let AlignHeightOutward = NSAlignmentOptions(rawValue: 1 << 13)
    
    public static let AlignMinXNearest = NSAlignmentOptions(rawValue: 1 << 16)
    public static let AlignMinYNearest = NSAlignmentOptions(rawValue: 1 << 17)
    public static let AlignMaxXNearest = NSAlignmentOptions(rawValue: 1 << 18)
    public static let AlignMaxYNearest = NSAlignmentOptions(rawValue: 1 << 19)
    public static let AlignWidthNearest = NSAlignmentOptions(rawValue: 1 << 20)
    public static let AlignHeightNearest = NSAlignmentOptions(rawValue: 1 << 21)

    // pass this if the rect is in a flipped coordinate system. This allows 0.5 to be treated in a visually consistent way.
    public static let AlignRectFlipped = NSAlignmentOptions(rawValue: 1 << 63)
    
    // convenience combinations
    public static let AlignAllEdgesInward = [NSAlignmentOptions.AlignMinXInward, NSAlignmentOptions.AlignMaxXInward, NSAlignmentOptions.AlignMinYInward, NSAlignmentOptions.AlignMaxYInward]
    public static let AlignAllEdgesOutward = [NSAlignmentOptions.AlignMinXOutward, NSAlignmentOptions.AlignMaxXOutward, NSAlignmentOptions.AlignMinYOutward, NSAlignmentOptions.AlignMaxYOutward]
    public static let AlignAllEdgesNearest = [NSAlignmentOptions.AlignMinXNearest, NSAlignmentOptions.AlignMaxXNearest, NSAlignmentOptions.AlignMinYNearest, NSAlignmentOptions.AlignMaxYNearest]
}

public let NSZeroPoint: NSPoint = NSPoint()
public let NSZeroSize: NSSize = NSSize()
public let NSZeroRect: NSRect = NSRect()
public let NSEdgeInsetsZero: NSEdgeInsets = NSEdgeInsets()

public func NSMakePoint(x: CGFloat, _ y: CGFloat) -> NSPoint {
    return NSPoint(x: x, y: y)
}

public func NSMakeSize(w: CGFloat, _ h: CGFloat) -> NSSize {
    return NSSize(width: w, height: h)
}

public func NSMakeRect(x: CGFloat, _ y: CGFloat, _ w: CGFloat, _ h: CGFloat) -> NSRect {
    return NSRect(origin: NSPoint(x: x, y: y), size: NSSize(width: w, height: h))
}

public func NSMaxX(aRect: NSRect) -> CGFloat { return CGFloat(aRect.origin.x.native + aRect.size.width.native) }

public func NSMaxY(aRect: NSRect) -> CGFloat { return CGFloat(aRect.origin.y.native + aRect.size.height.native) }

public func NSMidX(aRect: NSRect) -> CGFloat { return CGFloat(aRect.origin.x.native + (aRect.size.width.native / 2)) }

public func NSMidY(aRect: NSRect) -> CGFloat { return CGFloat(aRect.origin.y.native + (aRect.size.height.native / 2)) }

public func NSMinX(aRect: NSRect) -> CGFloat { return aRect.origin.x }

public func NSMinY(aRect: NSRect) -> CGFloat { return aRect.origin.y }

public func NSWidth(aRect: NSRect) -> CGFloat { return aRect.size.width }

public func NSHeight(aRect: NSRect) -> CGFloat { return aRect.size.height }

public func NSRectFromCGRect(cgrect: CGRect) -> NSRect { return cgrect }

public func NSRectToCGRect(nsrect: NSRect) -> CGRect { return nsrect }

public func NSPointFromCGPoint(cgpoint: CGPoint) -> NSPoint { return cgpoint }

public func NSPointToCGPoint(nspoint: NSPoint) -> CGPoint { return nspoint }

public func NSSizeFromCGSize(cgsize: CGSize) -> NSSize { return cgsize }

public func NSSizeToCGSize(nssize: NSSize) -> CGSize { return nssize }

public func NSEdgeInsetsMake(top: CGFloat, _ left: CGFloat, _ bottom: CGFloat, _ right: CGFloat) -> NSEdgeInsets {
    return NSEdgeInsets(top: top, left: left, bottom: bottom, right: right)
}

public func NSEqualPoints(aPoint: NSPoint, _ bPoint: NSPoint) -> Bool { return aPoint == bPoint }

public func NSEqualSizes(aSize: NSSize, _ bSize: NSSize) -> Bool { return aSize == bSize }

public func NSEqualRects(aRect: NSRect, _ bRect: NSRect) -> Bool { return aRect == bRect }

public func NSIsEmptyRect(aRect: NSRect) -> Bool { return (aRect.size.width.native <= 0) || (aRect.size.height.native <= 0) }

public func NSEdgeInsetsEqual(aInsets: NSEdgeInsets, _ bInsets: NSEdgeInsets) -> Bool {
    return (aInsets.top == bInsets.top) && (aInsets.left == bInsets.left) && (aInsets.bottom == bInsets.bottom) && (aInsets.right == bInsets.right)
}

public func NSInsetRect(aRect: NSRect, _ dX: CGFloat, _ dY: CGFloat) -> NSRect {
    let x = CGFloat(aRect.origin.x.native + dX.native)
    let y = CGFloat(aRect.origin.y.native + dY.native)
    let w = CGFloat(aRect.size.width.native - (dX.native * 2))
    let h = CGFloat(aRect.size.height.native - (dY.native * 2))
    return NSMakeRect(x, y, w, h)
}

public func NSIntegralRect(aRect: NSRect) -> NSRect { NSUnimplemented() }
public func NSIntegralRectWithOptions(aRect: NSRect, _ opts: NSAlignmentOptions) -> NSRect { NSUnimplemented() }

public func NSUnionRect(aRect: NSRect, _ bRect: NSRect) -> NSRect { NSUnimplemented() }
public func NSIntersectionRect(aRect: NSRect, _ bRect: NSRect) -> NSRect { NSUnimplemented() }
public func NSOffsetRect(aRect: NSRect, _ dX: CGFloat, _ dY: CGFloat) -> NSRect { NSUnimplemented() }
public func NSDivideRect(inRect: NSRect, _ slice: UnsafeMutablePointer<NSRect>, _ rem: UnsafeMutablePointer<NSRect>, _ amount: CGFloat, _ edge: NSRectEdge) { NSUnimplemented() }
public func NSPointInRect(aPoint: NSPoint, _ aRect: NSRect) -> Bool { NSUnimplemented() }
public func NSMouseInRect(aPoint: NSPoint, _ aRect: NSRect, _ flipped: Bool) -> Bool { NSUnimplemented() }
public func NSContainsRect(aRect: NSRect, _ bRect: NSRect) -> Bool { NSUnimplemented() }
public func NSIntersectsRect(aRect: NSRect, _ bRect: NSRect) -> Bool { NSUnimplemented() }

public func NSStringFromPoint(aPoint: NSPoint) -> String { NSUnimplemented() }
public func NSStringFromSize(aSize: NSSize) -> String { NSUnimplemented() }
public func NSStringFromRect(aRect: NSRect) -> String { NSUnimplemented() }
public func NSPointFromString(aString: String) -> NSPoint { NSUnimplemented() }
public func NSSizeFromString(aString: String) -> NSSize { NSUnimplemented() }
public func NSRectFromString(aString: String) -> NSRect { NSUnimplemented() }

extension NSValue {
    
    public convenience init(point: NSPoint) { NSUnimplemented() }
    public convenience init(size: NSSize) { NSUnimplemented() }
    public convenience init(rect: NSRect) { NSUnimplemented() }
    public convenience init(edgeInsets insets: NSEdgeInsets) { NSUnimplemented() }
    
    public var pointValue: NSPoint { NSUnimplemented() }
    public var sizeValue: NSSize { NSUnimplemented() }
    
    public var rectValue: NSRect { NSUnimplemented() }
    public var edgeInsetsValue: NSEdgeInsets { NSUnimplemented() }
}

extension NSCoder {
    
    public func encodePoint(point: NSPoint) { NSUnimplemented() }
    public func decodePoint() -> NSPoint { NSUnimplemented() }
    
    public func encodeSize(size: NSSize) { NSUnimplemented() }
    public func decodeSize() -> NSSize { NSUnimplemented() }
    
    public func encodeRect(rect: NSRect) { NSUnimplemented() }
    public func decodeRect() -> NSRect { NSUnimplemented() }
}

extension NSCoder {
    
    public func encodePoint(point: NSPoint, forKey key: String) { NSUnimplemented() }
    public func encodeSize(size: NSSize, forKey key: String) { NSUnimplemented() }
    public func encodeRect(rect: NSRect, forKey key: String) { NSUnimplemented() }
    
    public func decodePointForKey(key: String) -> NSPoint { NSUnimplemented() }
    public func decodeSizeForKey(key: String) -> NSSize { NSUnimplemented() }
    public func decodeRectForKey(key: String) -> NSRect { NSUnimplemented() }
}<|MERGE_RESOLUTION|>--- conflicted
+++ resolved
@@ -45,9 +45,6 @@
     return CGFloat(lhs.native + rhs.native)
 }
 
-<<<<<<< HEAD
-extension Double {
-=======
 public func -(lhs: CGFloat, rhs: CGFloat) -> CGFloat {
     return CGFloat(lhs.native - rhs.native)
 }
@@ -60,8 +57,7 @@
     return CGFloat(-x.native)
 }
 
-@_transparent extension Double {
->>>>>>> 1d6803c0
+extension Double {
     public init(_ value: CGFloat) {
         self = Double(value.native)
     }
