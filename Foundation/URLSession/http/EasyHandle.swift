// Foundation/URLSession/EasyHandle.swift - URLSession & libcurl
//
// This source file is part of the Swift.org open source project
//
// Copyright (c) 2014 - 2016 Apple Inc. and the Swift project authors
// Licensed under Apache License v2.0 with Runtime Library Exception
//
// See http://swift.org/LICENSE.txt for license information
// See http://swift.org/CONTRIBUTORS.txt for the list of Swift project authors
//
// -----------------------------------------------------------------------------
///
/// libcurl *easy handle* wrapper.
/// These are libcurl helpers for the URLSession API code.
/// - SeeAlso: https://curl.haxx.se/libcurl/c/
/// - SeeAlso: URLSession.swift
///
// -----------------------------------------------------------------------------

import CoreFoundation
import Dispatch



/// Minimal wrapper around the [curl easy interface](https://curl.haxx.se/libcurl/c/)
///
/// An *easy handle* manages the state of a transfer inside libcurl.
///
/// As such the easy handle's responsibility is implementing the HTTP
/// protocol while the *multi handle* is in charge of managing sockets and
/// reading from / writing to these sockets.
///
/// An easy handle is added to a multi handle in order to associate it with
/// an actual socket. The multi handle will then feed bytes into the easy
/// handle and read bytes from the easy handle. But this process is opaque
/// to use. It is further worth noting, that with HTTP/1.1 persistent
/// connections and with HTTP/2 there's a 1-to-many relationship between
/// TCP streams and HTTP transfers / easy handles. A single TCP stream and
/// its socket may be shared by multiple easy handles.
///
/// A single HTTP request-response exchange (refered to here as a
/// *transfer*) corresponds directly to an easy handle. Hence anything that
/// needs to be configured for a specific transfer (e.g. the URL) will be
/// configured on an easy handle.
///
/// A single `URLSessionTask` may do multiple, sonecutive transfers, and
/// as a result it will have to reconfigure it's easy handle between
/// transfers. An easy handle can be re-used once its transfer has
/// completed.
///
/// - Note: All code assumes that it is being called on a single thread /
/// `Dispatch` only -- it is intentionally **not** thread safe.
internal final class _EasyHandle {
    let rawHandle = CFURLSessionEasyHandleInit()
    weak var delegate: _EasyHandleDelegate?
    fileprivate var headerList: _CurlStringList?
    fileprivate var pauseState: _PauseState = []
    internal var timeoutTimer: _TimeoutSource!
<<<<<<< HEAD
=======
    internal lazy var errorBuffer = [UInt8](repeating: 0, count: Int(CFURLSessionEasyErrorSize))
    #if os(Android)
    static fileprivate var _CAInfoFile: UnsafeMutablePointer<Int8>?
    #endif
>>>>>>> a0f8df73

    init(delegate: _EasyHandleDelegate) {
        self.delegate = delegate
        setupCallbacks()
    }
    deinit {
        CFURLSessionEasyHandleDeinit(rawHandle)
    }
}

extension _EasyHandle: Equatable {}
    internal func ==(lhs: _EasyHandle, rhs: _EasyHandle) -> Bool {
        return lhs.rawHandle == rhs.rawHandle
}

extension _EasyHandle {
    enum _Action {
        case abort
        case proceed
        case pause
    }
    enum _WriteBufferResult {
        case abort
        case pause
        /// Write the given number of bytes into the buffer
        case bytes(Int)
    }
}

internal extension _EasyHandle {
    func completedTransfer(withError error: NSError?) {
        delegate?.transferCompleted(withError: error)
    }
}
internal protocol _EasyHandleDelegate: class {
    /// Handle data read from the network.
    /// - returns: the action to be taken: abort, proceed, or pause.
    func didReceive(data: Data) -> _EasyHandle._Action
    /// Handle header data read from the network.
    /// - returns: the action to be taken: abort, proceed, or pause.
    func didReceive(headerData data: Data, contentLength: Int64) -> _EasyHandle._Action
    /// Fill a buffer with data to be sent.
    ///
    /// - parameter data: The buffer to fill
    /// - returns: the number of bytes written to the `data` buffer, or `nil` to stop the current transfer immediately.
    func fill(writeBuffer buffer: UnsafeMutableBufferPointer<Int8>) -> _EasyHandle._WriteBufferResult
    /// The transfer for this handle completed.
    /// - parameter errorCode: An NSURLError code, or `nil` if no error occured.
    func transferCompleted(withError error: NSError?)
    /// Seek the input stream to the given position
    func seekInputStream(to position: UInt64) throws
    /// Gets called during the transfer to update progress.
    func updateProgressMeter(with propgress: _EasyHandle._Progress)
}
extension _EasyHandle {
    func set(verboseModeOn flag: Bool) {
        try! CFURLSession_easy_setopt_long(rawHandle, CFURLSessionOptionVERBOSE, flag ? 1 : 0).asError()
    }
    /// - SeeAlso: https://curl.haxx.se/libcurl/c/CFURLSessionOptionDEBUGFUNCTION.html
    func set(debugOutputOn flag: Bool, task: URLSessionTask) {
        if flag {
            try! CFURLSession_easy_setopt_ptr(rawHandle, CFURLSessionOptionDEBUGDATA, UnsafeMutableRawPointer(Unmanaged.passUnretained(task).toOpaque())).asError()
            try! CFURLSession_easy_setopt_dc(rawHandle, CFURLSessionOptionDEBUGFUNCTION, printLibcurlDebug(handle:type:data:size:userInfo:)).asError()
        } else {
            try! CFURLSession_easy_setopt_ptr(rawHandle, CFURLSessionOptionDEBUGDATA, nil).asError()
            try! CFURLSession_easy_setopt_ptr(rawHandle, CFURLSessionOptionDEBUGFUNCTION, nil).asError()
        }
    }
    func set(passHeadersToDataStream flag: Bool) {
        try! CFURLSession_easy_setopt_long(rawHandle, CFURLSessionOptionHEADER, flag ? 1 : 0).asError()
    }
    /// Follow any Location: header that the server sends as part of a HTTP header in a 3xx response
    func set(followLocation flag: Bool) {
        try! CFURLSession_easy_setopt_long(rawHandle, CFURLSessionOptionFOLLOWLOCATION, flag ? 1 : 0).asError()
    }
    /// Switch off the progress meter. It will also prevent the CFURLSessionOptionPROGRESSFUNCTION from getting called.
    func set(progressMeterOff flag: Bool) {
        try! CFURLSession_easy_setopt_long(rawHandle, CFURLSessionOptionNOPROGRESS, flag ? 1 : 0).asError()
    }
    /// Skip all signal handling
    /// - SeeAlso: https://curl.haxx.se/libcurl/c/CURLOPT_NOSIGNAL.html
    func set(skipAllSignalHandling flag: Bool) {
        try! CFURLSession_easy_setopt_long(rawHandle, CFURLSessionOptionNOSIGNAL, flag ? 1 : 0).asError()
    }
    /// Set error buffer for error messages
    /// - SeeAlso: https://curl.haxx.se/libcurl/c/CURLOPT_ERRORBUFFER.html
    func set(errorBuffer buffer: UnsafeMutableBufferPointer<UInt8>?) {
        let buffer = buffer ?? errorBuffer.withUnsafeMutableBufferPointer { $0 }
        try! CFURLSession_easy_setopt_ptr(rawHandle, CFURLSessionOptionERRORBUFFER, buffer.baseAddress).asError()
    }
    /// Request failure on HTTP response >= 400
    func set(failOnHTTPErrorCode flag: Bool) {
        try! CFURLSession_easy_setopt_long(rawHandle, CFURLSessionOptionFAILONERROR, flag ? 1 : 0).asError()
    }
    /// URL to use in the request
    /// - SeeAlso: https://curl.haxx.se/libcurl/c/CURLOPT_URL.html
    func set(url: URL) {
        url.absoluteString.withCString {
            try! CFURLSession_easy_setopt_ptr(rawHandle, CFURLSessionOptionURL, UnsafeMutablePointer(mutating: $0)).asError()
        }
    }
    /// Set allowed protocols
    ///
    /// - Note: This has security implications. Not limiting this, someone could
    /// redirect a HTTP request into one of the many other protocols that libcurl
    /// supports.
    /// - SeeAlso: https://curl.haxx.se/libcurl/c/CURLOPT_PROTOCOLS.html
    /// - SeeAlso: https://curl.haxx.se/libcurl/c/CURLOPT_REDIR_PROTOCOLS.html
    func setAllowedProtocolsToHTTPAndHTTPS() {
        let protocols = (CFURLSessionProtocolHTTP | CFURLSessionProtocolHTTPS)
        try! CFURLSession_easy_setopt_long(rawHandle, CFURLSessionOptionPROTOCOLS, protocols).asError()
        try! CFURLSession_easy_setopt_long(rawHandle, CFURLSessionOptionREDIR_PROTOCOLS, protocols).asError()
#if os(Android)
        // See https://curl.haxx.se/docs/sslcerts.html
        // For SSL on Android you need a "cacert.pem" to be
        // accessible at the path pointed to by this env var.
        // Downloadable here: https://curl.haxx.se/ca/cacert.pem
        if let caInfo = getenv("URLSessionCertificateAuthorityInfoFile")  {
            if String(cString: caInfo) == "INSECURE_SSL_NO_VERIFY" {
                try! CFURLSession_easy_setopt_long(rawHandle, CFURLSessionOptionSSL_VERIFYPEER, 0).asError()
            }
            else {
                try! CFURLSession_easy_setopt_ptr(rawHandle, CFURLSessionOptionCAINFO, caInfo).asError()
            }
        }
#endif
        //TODO: Added in libcurl 7.45.0
        //TODO: Set default protocol for schemeless URLs
        //CURLOPT_DEFAULT_PROTOCOL available only in libcurl 7.45.0
    }
    
    //TODO: Proxy setting, namely CFURLSessionOptionPROXY, CFURLSessionOptionPROXYPORT,
    // CFURLSessionOptionPROXYTYPE, CFURLSessionOptionNOPROXY, CFURLSessionOptionHTTPPROXYTUNNEL, CFURLSessionOptionPROXYHEADER,
    // CFURLSessionOptionHEADEROPT, etc.
    
    /// set preferred receive buffer size
    /// - SeeAlso: https://curl.haxx.se/libcurl/c/CURLOPT_BUFFERSIZE.html
    func set(preferredReceiveBufferSize size: Int) {
        try! CFURLSession_easy_setopt_long(rawHandle, CFURLSessionOptionBUFFERSIZE, min(size, Int(CFURLSessionMaxWriteSize))).asError()
    }
    /// Set custom HTTP headers
    /// - SeeAlso: https://curl.haxx.se/libcurl/c/CURLOPT_HTTPHEADER.html
    func set(customHeaders headers: [String]) {
        let list = _CurlStringList(headers)
        try! CFURLSession_easy_setopt_ptr(rawHandle, CFURLSessionOptionHTTPHEADER, list.asUnsafeMutablePointer).asError()
        // We need to retain the list for as long as the rawHandle is in use.
        headerList = list
    }
    ///TODO: Wait for pipelining/multiplexing. Unavailable on Ubuntu 14.0
    /// - SeeAlso: https://curl.haxx.se/libcurl/c/CURLOPT_PIPEWAIT.html
    
    //TODO: The public API does not allow us to use CFURLSessionOptionSTREAM_DEPENDS / CFURLSessionOptionSTREAM_DEPENDS_E
    // Might be good to add support for it, though.
    
    ///TODO: Set numerical stream weight when CURLOPT_PIPEWAIT is enabled
    /// - Parameter weight: values are clamped to lie between 0 and 1
    /// - SeeAlso: https://curl.haxx.se/libcurl/c/CURLOPT_STREAM_WEIGHT.html
    /// - SeeAlso: http://httpwg.org/specs/rfc7540.html#StreamPriority

    /// Enable automatic decompression of HTTP downloads
    /// - SeeAlso: https://curl.haxx.se/libcurl/c/CURLOPT_ACCEPT_ENCODING.html
    /// - SeeAlso: https://curl.haxx.se/libcurl/c/CURLOPT_HTTP_CONTENT_DECODING.html

    func set(automaticBodyDecompression flag: Bool) {
        if flag {
            "".withCString {
                try! CFURLSession_easy_setopt_ptr(rawHandle, CFURLSessionOptionACCEPT_ENCODING, UnsafeMutableRawPointer(mutating: $0)).asError()
            }
            try! CFURLSession_easy_setopt_long(rawHandle, CFURLSessionOptionHTTP_CONTENT_DECODING, 1).asError()
        } else {
            try! CFURLSession_easy_setopt_ptr(rawHandle, CFURLSessionOptionACCEPT_ENCODING, nil).asError()
            try! CFURLSession_easy_setopt_long(rawHandle, CFURLSessionOptionHTTP_CONTENT_DECODING, 0).asError()
        }
    }
    /// Set request method
    /// - SeeAlso: https://curl.haxx.se/libcurl/c/CURLOPT_CUSTOMREQUEST.html
    func set(requestMethod method: String) {
        method.withCString {
            try! CFURLSession_easy_setopt_ptr(rawHandle, CFURLSessionOptionCUSTOMREQUEST, UnsafeMutableRawPointer(mutating: $0)).asError()
        }
    }
    
    /// Download request without body
    /// - SeeAlso: https://curl.haxx.se/libcurl/c/CURLOPT_NOBODY.html
    func set(noBody flag: Bool) {
        try! CFURLSession_easy_setopt_long(rawHandle, CFURLSessionOptionNOBODY, flag ? 1 : 0).asError()
    }
    /// Enable data upload
    /// - SeeAlso: https://curl.haxx.se/libcurl/c/CURLOPT_UPLOAD.html
    func set(upload flag: Bool) {
        try! CFURLSession_easy_setopt_long(rawHandle, CFURLSessionOptionUPLOAD, flag ? 1 : 0).asError()
    }
    /// Set size of the request body to send
    /// - SeeAlso: https://curl.haxx.se/libcurl/c/CURLOPT_INFILESIZE_LARGE.html
    func set(requestBodyLength length: Int64) {
        try! CFURLSession_easy_setopt_int64(rawHandle, CFURLSessionOptionINFILESIZE_LARGE, length).asError()
    }

    func set(timeout value: Int) {
       try! CFURLSession_easy_setopt_long(rawHandle, CFURLSessionOptionTIMEOUT, value).asError()
    }

    func getTimeoutIntervalSpent() -> Double {
        var timeSpent = Double()
        CFURLSession_easy_getinfo_double(rawHandle, CFURLSessionInfoTOTAL_TIME, &timeSpent)
        return timeSpent / 1000
    }

}

fileprivate func printLibcurlDebug(handle: CFURLSessionEasyHandle, type: CInt, data: UnsafeMutablePointer<Int8>, size: Int, userInfo: UnsafeMutableRawPointer?) -> CInt {
    // C.f. <https://curl.haxx.se/libcurl/c/CURLOPT_DEBUGFUNCTION.html>
    let info = CFURLSessionInfo(value: type)
    let text = data.withMemoryRebound(to: UInt8.self, capacity: size, {
        let buffer = UnsafeBufferPointer<UInt8>(start: $0, count: size)
        return String(utf8Buffer: buffer)
    }) ?? "";

    guard let userInfo = userInfo else { return 0 }
    let task = Unmanaged<URLSessionTask>.fromOpaque(userInfo).takeUnretainedValue()
    printLibcurlDebug(type: info, data: text, task: task)
    return 0
}

fileprivate func printLibcurlDebug(type: CFURLSessionInfo, data: String, task: URLSessionTask) {
    // libcurl sends is data with trailing CRLF which inserts lots of newlines into our output.
    NSLog("[\(task.taskIdentifier)] \(type.debugHeader) \(data.mapControlToPictures)")
}

fileprivate extension String {
    /// Replace control characters U+0000 - U+0019 to Control Pictures U+2400 - U+2419
    var mapControlToPictures: String {
        let d = self.unicodeScalars.map { (u: UnicodeScalar) -> UnicodeScalar in
            switch u.value {
            case 0..<0x20: return UnicodeScalar(u.value + 0x2400)!
            default: return u
            }
        }
        return String(String.UnicodeScalarView(d))
    }
}

extension _EasyHandle {
    /// Send and/or receive pause state for an `EasyHandle`
    struct _PauseState : OptionSet {
        let rawValue: Int8
        init(rawValue: Int8) { self.rawValue = rawValue }
        static let receivePaused = _PauseState(rawValue: 1 << 0)
        static let sendPaused = _PauseState(rawValue: 1 << 1)
    }
}
extension _EasyHandle._PauseState {
    func setState(on handle: _EasyHandle) {
        try! CFURLSessionEasyHandleSetPauseState(handle.rawHandle, contains(.sendPaused) ? 1 : 0, contains(.receivePaused) ? 1 : 0).asError()
    }
}
extension _EasyHandle._PauseState : TextOutputStreamable {
    func write<Target : TextOutputStream>(to target: inout Target) {
        switch (self.contains(.receivePaused), self.contains(.sendPaused)) {
        case (false, false): target.write("unpaused")
        case (true, false): target.write("receive paused")
        case (false, true): target.write("send paused")
        case (true, true): target.write("send & receive paused")
        }
    }
}
extension _EasyHandle {
    /// Pause receiving data.
    ///
    /// - SeeAlso: https://curl.haxx.se/libcurl/c/curl_easy_pause.html
    func pauseReceive() {
        guard !pauseState.contains(.receivePaused) else { return }
        pauseState.insert(.receivePaused)
        pauseState.setState(on: self)
    }
    /// Pause receiving data.
    ///
    /// - Note: Chances are high that delegate callbacks (with pending data)
    /// will be called before this method returns.
    /// - SeeAlso: https://curl.haxx.se/libcurl/c/curl_easy_pause.html
    func unpauseReceive() {
        guard pauseState.contains(.receivePaused) else { return }
        pauseState.remove(.receivePaused)
        pauseState.setState(on: self)
    }
    /// Pause sending data.
    ///
    /// - SeeAlso: https://curl.haxx.se/libcurl/c/curl_easy_pause.html
    func pauseSend() {
        guard !pauseState.contains(.sendPaused) else { return }
        pauseState.insert(.sendPaused)
        pauseState.setState(on: self)
    }
    /// Pause sending data.
    ///
    /// - Note: Chances are high that delegate callbacks (with pending data)
    /// will be called before this method returns.
    /// - SeeAlso: https://curl.haxx.se/libcurl/c/curl_easy_pause.html
    func unpauseSend() {
        guard pauseState.contains(.sendPaused) else { return }
        pauseState.remove(.sendPaused)
        pauseState.setState(on: self)
    }
}

internal extension _EasyHandle {
    /// errno number from last connect failure
    /// - SeeAlso: https://curl.haxx.se/libcurl/c/CURLINFO_OS_ERRNO.html
    var connectFailureErrno: Int {
        var errno = Int()
        try! CFURLSession_easy_getinfo_long(rawHandle, CFURLSessionInfoOS_ERRNO, &errno).asError()
        return errno
    }
}


extension CFURLSessionInfo : Equatable {
    public static func ==(lhs: CFURLSessionInfo, rhs: CFURLSessionInfo) -> Bool {
        return lhs.value == rhs.value
    }
}

extension CFURLSessionInfo {
    public var debugHeader: String {
        switch self {
        case CFURLSessionInfoTEXT:         return "                 "
        case CFURLSessionInfoHEADER_OUT:   return "=> Send header   ";
        case CFURLSessionInfoDATA_OUT:     return "=> Send data     ";
        case CFURLSessionInfoSSL_DATA_OUT: return "=> Send SSL data ";
        case CFURLSessionInfoHEADER_IN:    return "<= Recv header   ";
        case CFURLSessionInfoDATA_IN:      return "<= Recv data     ";
        case CFURLSessionInfoSSL_DATA_IN:  return "<= Recv SSL data ";
        default:                            return "                 "
        }
    }
}
extension _EasyHandle {
    /// the URL a redirect would go to
    /// - SeeAlso: https://curl.haxx.se/libcurl/c/CURLINFO_REDIRECT_URL.html
    var redirectURL: URL? {
        var p: UnsafeMutablePointer<Int8>? = nil
        try! CFURLSession_easy_getinfo_charp(rawHandle, CFURLSessionInfoREDIRECT_URL, &p).asError()
        guard let cstring = p else { return nil }
        guard let s = String(cString: cstring, encoding: String.Encoding.utf8) else { return nil }
        return URL(string: s)
    }
}

fileprivate extension _EasyHandle {
    static func from(callbackUserData userdata: UnsafeMutableRawPointer?) -> _EasyHandle? {
        guard let userdata = userdata else { return nil }
        return Unmanaged<_EasyHandle>.fromOpaque(userdata).takeUnretainedValue()
    }
}

fileprivate extension _EasyHandle {

    func resetTimer() {
        //simply create a new timer with the same queue, timeout and handler
        //this must cancel the old handler and reset the timer
        timeoutTimer = _TimeoutSource(queue: timeoutTimer.queue, milliseconds: timeoutTimer.milliseconds, handler: timeoutTimer.handler)
    }

    /// Forward the libcurl callbacks into Swift methods
    func setupCallbacks() {
        // write
        try! CFURLSession_easy_setopt_ptr(rawHandle, CFURLSessionOptionWRITEDATA, UnsafeMutableRawPointer(Unmanaged.passUnretained(self).toOpaque())).asError()
        
        try! CFURLSession_easy_setopt_wc(rawHandle, CFURLSessionOptionWRITEFUNCTION) { (data: UnsafeMutablePointer<Int8>, size: Int, nmemb: Int, userdata: UnsafeMutableRawPointer?) -> Int in
            guard let handle = _EasyHandle.from(callbackUserData: userdata) else { return 0 }
            defer {
                handle.resetTimer()
            }
            return handle.didReceive(data: data, size: size, nmemb: nmemb)
        }.asError()
        
        // read
        try! CFURLSession_easy_setopt_ptr(rawHandle, CFURLSessionOptionREADDATA, UnsafeMutableRawPointer(Unmanaged.passUnretained(self).toOpaque())).asError()
        try! CFURLSession_easy_setopt_wc(rawHandle, CFURLSessionOptionREADFUNCTION) { (data: UnsafeMutablePointer<Int8>, size: Int, nmemb: Int, userdata: UnsafeMutableRawPointer?) -> Int in
            guard let handle = _EasyHandle.from(callbackUserData: userdata) else { return 0 }
            defer {
                handle.resetTimer()
            }
            return handle.fill(writeBuffer: data, size: size, nmemb: nmemb)
        }.asError()
         
        // header
        try! CFURLSession_easy_setopt_ptr(rawHandle, CFURLSessionOptionHEADERDATA, UnsafeMutableRawPointer(Unmanaged.passUnretained(self).toOpaque())).asError()
        try! CFURLSession_easy_setopt_wc(rawHandle, CFURLSessionOptionHEADERFUNCTION) { (data: UnsafeMutablePointer<Int8>, size: Int, nmemb: Int, userdata: UnsafeMutableRawPointer?) -> Int in
            guard let handle = _EasyHandle.from(callbackUserData: userdata) else { return 0 }
            defer {
                handle.resetTimer()
            }
            var length = Double()
            try! CFURLSession_easy_getinfo_double(handle.rawHandle, CFURLSessionInfoCONTENT_LENGTH_DOWNLOAD, &length).asError()
            return handle.didReceive(headerData: data, size: size, nmemb: nmemb, contentLength: length)
        }.asError()

        // socket options
        try! CFURLSession_easy_setopt_ptr(rawHandle, CFURLSessionOptionSOCKOPTDATA, UnsafeMutableRawPointer(Unmanaged.passUnretained(self).toOpaque())).asError()
        try! CFURLSession_easy_setopt_sc(rawHandle, CFURLSessionOptionSOCKOPTFUNCTION) { (userdata: UnsafeMutableRawPointer?, fd: CInt, type: CFURLSessionSocketType) -> CInt in
            guard let handle = _EasyHandle.from(callbackUserData: userdata) else { return 0 }
            guard type == CFURLSessionSocketTypeIPCXN else { return 0 }
            do {
                try handle.setSocketOptions(for: fd)
                return 0
            } catch {
                return 1
            }
        }.asError()
        // seeking in input stream
        try! CFURLSession_easy_setopt_ptr(rawHandle, CFURLSessionOptionSEEKDATA, UnsafeMutableRawPointer(Unmanaged.passUnretained(self).toOpaque())).asError()
        try! CFURLSession_easy_setopt_seek(rawHandle, CFURLSessionOptionSEEKFUNCTION, { (userdata, offset, origin) -> Int32 in
            guard let handle = _EasyHandle.from(callbackUserData: userdata) else { return CFURLSessionSeekFail }
            return handle.seekInputStream(offset: offset, origin: origin)
        }).asError()
        
        // progress
        
        try! CFURLSession_easy_setopt_long(rawHandle, CFURLSessionOptionNOPROGRESS, 0).asError()
        
        try! CFURLSession_easy_setopt_ptr(rawHandle, CFURLSessionOptionPROGRESSDATA, UnsafeMutableRawPointer(Unmanaged.passUnretained(self).toOpaque())).asError()
        
        try! CFURLSession_easy_setopt_tc(rawHandle, CFURLSessionOptionXFERINFOFUNCTION, { (userdata: UnsafeMutableRawPointer?, dltotal :Int64, dlnow: Int64, ultotal: Int64, ulnow: Int64) -> Int32 in
            guard let handle = _EasyHandle.from(callbackUserData: userdata) else { return -1 }
            handle.updateProgressMeter(with: _Progress(totalBytesSent: ulnow, totalBytesExpectedToSend: ultotal, totalBytesReceived: dlnow, totalBytesExpectedToReceive: dltotal))
            return 0
        }).asError()

    }
    /// This callback function gets called by libcurl when it receives body
    /// data.
    ///
    /// - SeeAlso: <https://curl.haxx.se/libcurl/c/CURLOPT_WRITEFUNCTION.html>
    func didReceive(data: UnsafeMutablePointer<Int8>, size: Int, nmemb: Int) -> Int {
        let d: Int = {
            let buffer = Data(bytes: data, count: size*nmemb)
            switch delegate?.didReceive(data: buffer) {
            case .some(.proceed): return size * nmemb
            case .some(.abort): return 0
            case .some(.pause):
                pauseState.insert(.receivePaused)
                return Int(CFURLSessionWriteFuncPause)
            case .none:
                /* the delegate disappeared */
                return 0
            }
        }()
        return d
    }
    /// This callback function gets called by libcurl when it receives header
    /// data.
    ///
    /// - SeeAlso: <https://curl.haxx.se/libcurl/c/CURLOPT_HEADERFUNCTION.html>
    func didReceive(headerData data: UnsafeMutablePointer<Int8>, size: Int, nmemb: Int, contentLength: Double) -> Int {
        let d: Int = {
            let buffer = Data(bytes: data, count: size*nmemb)
            switch delegate?.didReceive(headerData: buffer, contentLength: Int64(contentLength)) {
            case .some(.proceed): return size * nmemb
            case .some(.abort): return 0
            case .some(.pause):
                pauseState.insert(.receivePaused)
                return Int(CFURLSessionWriteFuncPause)
            case .none:
                /* the delegate disappeared */
                return 0
            }
        }()
        return d
    }
    /// This callback function gets called by libcurl when it wants to send data
    /// it to the network.
    ///
    /// - SeeAlso: <https://curl.haxx.se/libcurl/c/CURLOPT_READFUNCTION.html>
    func fill(writeBuffer data: UnsafeMutablePointer<Int8>, size: Int, nmemb: Int) -> Int {
        let d: Int = {
            let buffer = UnsafeMutableBufferPointer(start: data, count: size * nmemb)
            switch delegate?.fill(writeBuffer: buffer) {
            case .some(.pause):
                pauseState.insert(.sendPaused)
                return Int(CFURLSessionReadFuncPause)
            case .some(.abort):
                return Int(CFURLSessionReadFuncAbort)
            case .some(.bytes(let length)):
                return length 
            case .none:
                /* the delegate disappeared */
                return Int(CFURLSessionReadFuncAbort)
            }
        }()
        return d
    }
    
    func setSocketOptions(for fd: CInt) throws {
        //TODO: At this point we should call setsockopt(2) to set the QoS on
        // the socket based on the QoS of the request.
        //
        // On Linux this can be done with IP_TOS. But there's both IntServ and
        // DiffServ.
        //
        // Not sure what Darwin uses.
        //
        // C.f.:
        //     <https://en.wikipedia.org/wiki/Type_of_service>
        //     <https://en.wikipedia.org/wiki/Quality_of_service>
    }
    func updateProgressMeter(with propgress: _Progress) {
        delegate?.updateProgressMeter(with: propgress)
    }
    
    func seekInputStream(offset: Int64, origin: CInt) -> CInt {
        let d: Int32 = {
            /// libcurl should only use SEEK_SET
            guard origin == SEEK_SET else { fatalError("Unexpected 'origin' in seek.") }
            do {
                if let delegate = delegate {
                    try delegate.seekInputStream(to: UInt64(offset))
                    return CFURLSessionSeekOk
                } else {
                    return CFURLSessionSeekCantSeek
                }
            } catch {
                return CFURLSessionSeekCantSeek
            }
        }()
        return d
    }
}

extension _EasyHandle {
    /// The progress of a transfer.
    ///
    /// The number of bytes that we expect to download and upload, and the
    /// number of bytes downloaded and uploaded so far.
    ///
    /// Unknown values will be set to zero. E.g. if the number of bytes
    /// expected to be downloaded is unknown, `totalBytesExpectedToReceive`
    /// will be zero.
    struct _Progress {
        let totalBytesSent: Int64
        let totalBytesExpectedToSend: Int64
        let totalBytesReceived: Int64
        let totalBytesExpectedToReceive: Int64
    }
}

extension _EasyHandle {
    /// A simple wrapper / helper for libcurl’s `slist`.
    ///
    /// It's libcurl's way to represent an array of strings.
    internal class _CurlStringList {
        fileprivate var rawList: OpaquePointer? = nil
        init() {}
        init(_ strings: [String]) {
            strings.forEach { append($0) }
        }
        deinit {
            CFURLSessionSListFreeAll(rawList)
        }
    }
}
extension _EasyHandle._CurlStringList {
    func append(_ string: String) {
        string.withCString {
            rawList = CFURLSessionSListAppend(rawList, $0)
        }
    }
    var asUnsafeMutablePointer: UnsafeMutableRawPointer? {
        return rawList.map{ UnsafeMutableRawPointer($0) }
    }
}

extension CFURLSessionEasyCode : Equatable {
    public static func ==(lhs: CFURLSessionEasyCode, rhs: CFURLSessionEasyCode) -> Bool {
        return lhs.value == rhs.value
    }
}
extension CFURLSessionEasyCode : Error {
    public var _domain: String { return "libcurl.Easy" }
    public var _code: Int { return Int(self.value) }
}
internal extension CFURLSessionEasyCode {
    func asError() throws {
        if self == CFURLSessionEasyCodeOK { return }
        throw self
    }
}<|MERGE_RESOLUTION|>--- conflicted
+++ resolved
@@ -56,13 +56,7 @@
     fileprivate var headerList: _CurlStringList?
     fileprivate var pauseState: _PauseState = []
     internal var timeoutTimer: _TimeoutSource!
-<<<<<<< HEAD
-=======
     internal lazy var errorBuffer = [UInt8](repeating: 0, count: Int(CFURLSessionEasyErrorSize))
-    #if os(Android)
-    static fileprivate var _CAInfoFile: UnsafeMutablePointer<Int8>?
-    #endif
->>>>>>> a0f8df73
 
     init(delegate: _EasyHandleDelegate) {
         self.delegate = delegate
