// This source file is part of the Swift.org open source project
//
// Copyright (c) 2014 - 2017 Apple Inc. and the Swift project authors
// Licensed under Apache License v2.0 with Runtime Library Exception
//
// See http://swift.org/LICENSE.txt for license information
// See http://swift.org/CONTRIBUTORS.txt for the list of Swift project authors
//

extension NSCoder {

    /// Describes the action an `NSCoder` should take when it encounters decode
    /// failures (e.g. corrupt data) for non-TopLevel decodes. Darwin platfrom
    /// supports exceptions here, and there may be other approaches supported
    /// in the future, so its included for completeness.
    public enum DecodingFailurePolicy : Int {
        case setErrorAndReturn
    }
}


/// The `NSCoding` protocol declares the two methods that a class must implement
/// so that instances of that class can be encoded and decoded. This capability
/// provides the basis for archiving (where objects and other structures are
/// stored on disk) and distribution (where objects are copied to different
/// address spaces).
///
/// In keeping with object-oriented design principles, an object being encoded
/// or decoded is responsible for encoding and decoding its instance variables.
/// A coder instructs the object to do so by invoking `encode(with:)` or
/// `init(coder:)`. `encode(with:)` instructs the object to encode its instance
/// variables to the coder provided; this method can be invoked any number of
/// times. `init(coder:)` instructs the object to initialize itself from data
/// in the coder provided.
/// Any object class that should be codable must adopt the NSCoding protocol and
/// implement its methods.
public protocol NSCoding {
    
    /// Encodes an instance of a conforming class using a given archiver.
    ///
    /// - Parameter aCoder: An archiver object.
    func encode(with aCoder: NSCoder)
    
    /// Initializes an object from data in a given unarchiver.
    ///
    /// - Parameter aDecoder: An unarchiver object.
    init?(coder aDecoder: NSCoder)
}

/// Conforming to the `NSSecureCoding` protocol indicates that an object handles
/// encoding and decoding instances of itself in a manner that is robust against
/// object substitution attacks.
///
/// Historically, many classes decoded instances of themselves like this:
/// ```swift
/// if let object = decoder.decodeObject(forKey: "myKey") as? MyClass {
///     ...succeeds...
/// } else {
///     ...fail...
/// }
/// ```
/// This technique is potentially unsafe because by the time you can verify
/// the class type, the object has already been constructed, and if this is part
/// of a collection class, potentially inserted into an object graph.
///
/// In order to conform to `NSSecureCoding`:
/// - An object that does not override `init(coder:)` can conform to
///   `NSSecureCoding` without any changes (assuming that it is a subclass
///   of another class that conforms).
/// - An object that does override `init(coder:)` must decode any enclosed
///   objects using the `decodeObject(of:forKey:)` method. For example:
///   ```swift
///   let obj = decoder.decodeObject(of: MyClass.self, forKey: "myKey")
///   ```
///   In addition, the class must override its `NSSecureCoding` method to return
///   `true`.
public protocol NSSecureCoding : NSCoding {
    
    static var supportsSecureCoding: Bool { get }
}

/// The `NSCoder` abstract class declares the interface used by concrete
/// subclasses to transfer objects and other values between memory and some
/// other format. This capability provides the basis for archiving (where
/// objects and data items are stored on disk) and distribution (where objects
/// and data items are copied between different processes or threads). The
/// concrete subclasses provided by Foundation for these purposes are
/// `NSKeyedArchiver` and `NSKeyedUnarchiver`. Concrete subclasses of `NSCoder`
/// are referred to in general as coder classes, and instances of these classes
/// as coder objects (or simply coders). A coder object that can only encode
/// values is referred to as an encoder object, and one that can only decode
/// values as a decoder object.
///
/// `NSCoder` operates on objects, scalars, C arrays, structures, and strings,
/// and on pointers to these types. It does not handle types whose
/// implementation varies across platforms, such as `UnsafeRawPointer`,
/// closures, and long chains of pointers. A coder object stores object type
/// information along with the data, so an object decoded from a stream of bytes
/// is normally of the same class as the object that was originally encoded into
/// the stream. An object can change its class when encoded, however; this is
/// described in Archives and Serializations Programming Guide.
open class NSCoder : NSObject {
    internal var _pendingBuffers = Array<(UnsafeMutableRawPointer, Int)>()
    
    deinit {
        for buffer in _pendingBuffers {
            // Cannot deinitialize a pointer to unknown type.
            buffer.0.deallocate(bytes: buffer.1, alignedTo: MemoryLayout<Int>.alignment)
        }
    }
    
    /// Must be overridden by subclasses to encode a single value residing at
    /// `addr`, whose Objective-C type is given by `type`.
    ///
    /// `type` must contain exactly one type code.
    ///
    /// This method must be matched by a subsequent
    /// `decodeValue(ofObjCType:at:)` call.
    ///
    /// - Parameters:
    ///   - type: A type code.
    ///   - addr: The address of the object to endcode.
    open func encodeValue(ofObjCType type: UnsafePointer<Int8>, at addr: UnsafeRawPointer) {
        NSRequiresConcreteImplementation()
    }
    
    /// Encodes a given `Data` object.
    ///
    /// Subclasses must override this method.
    ///
    /// This method must be matched by a subsequent `decodeData()` call.
    ///
    /// - Parameter data: The data to encode.
    open func encode(_ data: Data) {
        NSRequiresConcreteImplementation()
    }
    
    /// Decodes a single value, whose Objective-C type is given by `type`.
    ///
    /// `type` must contain exactly one type code, and the buffer specified by
    /// `data` must be large enough to hold the value corresponding to that type
    /// code.
    ///
    /// Subclasses must override this method and provide an implementation to
    /// decode the value. In your overriding implementation, decode the value
    /// into the buffer beginning at `data`.
    ///
    /// This method matches an `encodeValue(ofObjCType:at:)` call used during
    /// encoding.
    ///
    /// - Parameters:
    ///   - type: A type code.
    ///   - data: The buffer to put the decoded value into.
    open func decodeValue(ofObjCType type: UnsafePointer<Int8>, at data: UnsafeMutableRawPointer) {
        NSRequiresConcreteImplementation()
    }
    
    /// Decodes and returns a `Data` object that was previously encoded with
    /// `encode(_:)`. Subclasses must override this method.
    ///
    /// The implementation of your overriding method must match the
    /// implementation of your `encode(_:)` method. For example, a typical
    /// `encode(_:)` method encodes the number of bytes of data followed by
    /// the bytes themselves. Your override of this method must read the number
    /// of bytes, create a `Data` object of the appropriate size, and decode the
    /// bytes into the new `Data` object.
    ///
    /// - Returns: The decoded data.
    open func decodeData() -> Data? {
        NSRequiresConcreteImplementation()
    }
    
    /// This method is present for historical reasons and is not used with
    /// keyed archivers.
    ///
    /// The version number does apply not to
    /// `NSKeyedArchiver`/`NSKeyedUnarchiver`. A keyed archiver does not encode
    /// class version numbers.
    ///
    /// - Parameter className: The class name.
    /// - Returns: The version in effect for the class named `className` or
    ///            `NSNotFound` if no class named `className` exists.
    open func version(forClassName className: String) -> Int {
        NSRequiresConcreteImplementation()
    }

    open func decodeObject<DecodedObjectType: NSCoding>(of cls: DecodedObjectType.Type, forKey key: String) -> DecodedObjectType? where DecodedObjectType: NSObject {
        NSUnimplemented()
    }
   
    /// Decodes an object for the key, restricted to the specified `classes`.
    ///
    /// This function signature differs from Darwin Foundation in that `classes`
    /// is an array of classes, not a set. This is because `AnyClass` cannot
    /// be casted to `NSObject`, nor is it `Hashable`.
    ///
    /// - Parameters:
    ///   - classes:    An array of the expected classes.
    ///   - key:        The code key.
    /// - Returns:      The decoded object.
    open func decodeObject(of classes: [AnyClass]?, forKey key: String) -> Any? {
        NSUnimplemented()
    }
    
    open func decodeTopLevelObject() throws -> Any? {
        NSUnimplemented()
    }
    
    open func decodeTopLevelObject(forKey key: String) throws -> Any? {
        NSUnimplemented()
    }
    
    open func decodeTopLevelObject<DecodedObjectType: NSCoding>(of cls: DecodedObjectType.Type, forKey key: String) throws -> DecodedObjectType? where DecodedObjectType: NSObject {
        NSUnimplemented()
    }
    
    /// Decodes an top-level object for the key, restricted to the specified
    /// `classes`.
    ///
    /// This function signature differs from Darwin Foundation in that `classes`
    /// is an array of classes, not a set. This is because `AnyClass` cannot
    /// be casted to `NSObject`, nor is it `Hashable`.
    ///
    /// - Parameters:
    ///   - classes: An array of the expected classes.
    ///   - key: The code key.
    /// - Returns: The decoded object.
    open func decodeTopLevelObject(of classes: [AnyClass], forKey key: String) throws -> Any? {
        NSUnimplemented()
    }
    
    /// Encodes `object`.
    ///
    /// `NSCoder`’s implementation simply invokes `encodeValue(ofObjCType:at:)`
    /// to encode object. Subclasses can override this method to encode
    /// a reference to object instead of object itself.
    ///
    /// This method must be matched by a subsequent `decodeObject()` call.
    ///
    /// - Parameter object: The object to encode.
    open func encode(_ object: Any?) {
        var object = object
        withUnsafePointer(to: &object) { (ptr: UnsafePointer<Any?>) -> Void in
            encodeValue(ofObjCType: "@", at: UnsafeRawPointer(ptr))
        }
    }
    
    /// Can be overridden by subclasses to encode an interconnected group of
    /// Objective-C objects, starting with `rootObject`.
    ///
    /// `NSCoder`’s implementation simply invokes `encode(_:)`.
    ///
    /// This method must be matched by a subsequent `decodeObject()` call.
    ///
    /// - Parameter rootObject: The root object of the group to encode.
    open func encodeRootObject(_ rootObject: Any) {
        encode(rootObject)
    }
    
    /// Can be overridden by subclasses to encode `anObject` so that a copy,
    /// rather than a proxy, is created upon decoding.
    ///
    /// `NSCoder`’s implementation simply invokes `encode(_:)`.
    ///
    /// This method must be matched by a corresponding `decodeObject()` call.
    ///
    /// - Parameter anObject: The object to encode.
    open func encodeBycopyObject(_ anObject: Any?) {
        encode(anObject)
    }
    
    /// Can be overridden by subclasses to encode `anObject` so that a proxy,
    /// rather than a copy, is created upon decoding.
    ///
    /// `NSCoder`’s implementation simply invokes `encode(_:)`.
    ///
    /// This method must be matched by a corresponding `decodeObject()` call.
    ///
    /// - Parameter anObject: The object to encode.
    open func encodeByrefObject(_ anObject: Any?) {
        encode(anObject)
    }
    
    /// Can be overridden by subclasses to conditionally encode `object`,
    /// preserving common references to that object.
    ///
    /// In the overriding method, `object` should be encoded only if it’s
    /// unconditionally encoded elsewhere (with any other `encode...Object`
    /// method).
    ///
    /// This method must be matched by a subsequent `decodeObject()` call. Upon
    /// decoding, if `object` was never encoded unconditionally,
    /// `decodeObject()` returns `nil` in place of `object`. However, if
    /// `object` was encoded unconditionally, all references to `object` must be
    /// resolved.
    ///
    /// `NSCoder’s` implementation simply invokes `encode(_:)`.
    ///
    /// - Parameter object: The object to conditionally encode.
    open func encodeConditionalObject(_ object: Any?) {
        encode(object)
    }
    
    /// Encodes an array of `count` items, whose Objective-C type is given by
    /// `type`.
    ///
    /// The values are encoded from the buffer beginning at `array`. `type` must
    /// contain exactly one type code. `NSCoder`’s implementation invokes
    /// `encodeValue(ofObjCType:at:)` to encode the entire array of items.
    /// Subclasses that implement the `encodeValue(ofObjCType:at:)` method do
    /// not need to override this method.
    ///
    /// This method must be matched by a subsequent
    /// `decodeArray(ofObjCType:count:at:)` call.
    ///
    /// - note: You should not use this method to encode C arrays of Objective-C
    ///         objects. See `decodeArray(ofObjCType:count:at:)` for more
    ///         details.
    ///
    /// - Parameters:
    ///   - type:   A type code.
    ///   - count:  The number of items in `array`.
    ///   - array:  The buffer of items.
    open func encodeArray(ofObjCType type: UnsafePointer<Int8>, count: Int, at array: UnsafeRawPointer) {
        encodeValue(ofObjCType: "[\(count)\(String(cString: type))]", at: array)
    }
    
    /// Encodes a buffer of data whose types are unspecified.
    ///
    /// The buffer to be encoded begins at `byteaddr`, and its length in bytes
    /// is given by `length`.
    ///
    /// This method must be matched by a corresponding
    /// `decodeBytes(withReturnedLength:)` call.
    ///
    /// - Parameters:
    ///   - byteaddr:   The address of the buffer to encode.
    ///   - length:     The length of the buffer.
    open func encodeBytes(_ byteaddr: UnsafeRawPointer?, length: Int) {
        var newLength = UInt32(length)
        withUnsafePointer(to: &newLength) { (ptr: UnsafePointer<UInt32>) -> Void in
            encodeValue(ofObjCType: "I", at: ptr)
        }
        var empty: [Int8] = []
        withUnsafePointer(to: &empty) {
            encodeArray(ofObjCType: "c", count: length, at: byteaddr ?? UnsafeRawPointer($0))
        }
    }
    
    /// Decodes an Objective-C object that was previously encoded with any of
    /// the `encode...Object` methods.
    ///
    /// `NSCoder`’s implementation invokes `decodeValue(ofObjCType:at:)` to
    /// decode the object data.
    ///
    /// Subclasses may need to override this method if they override any of the
    /// corresponding `encode...Object` methods. For example, if an object was
    /// encoded conditionally using the `encodeConditionalObject(_:)` method,
    /// this method needs to check whether the object had actually been encoded.
    ///
    /// - Returns: The decoded object.
    open func decodeObject() -> Any? {
        if self.error != nil {
            return nil
        }
        
        var obj: Any? = nil
        withUnsafeMutablePointer(to: &obj) { (ptr: UnsafeMutablePointer<Any?>) -> Void in
            decodeValue(ofObjCType: "@", at: UnsafeMutableRawPointer(ptr))
        }
        return obj
    }
    
    open func decodeArray(ofObjCType itemType: UnsafePointer<Int8>, count: Int, at array: UnsafeMutableRawPointer) {
        decodeValue(ofObjCType: "[\(count)\(String(cString: itemType))]", at: array)
    }
   
    /*
    // TODO: This is disabled, as functions which return unsafe interior pointers are inherently unsafe when we have no autorelease pool. 
    open func decodeBytes(withReturnedLength lengthp: UnsafeMutablePointer<Int>) -> UnsafeMutableRawPointer? {
        var length: UInt32 = 0
        withUnsafeMutablePointer(to: &length) { (ptr: UnsafeMutablePointer<UInt32>) -> Void in
            decodeValue(ofObjCType: "I", at: unsafeBitCast(ptr, to: UnsafeMutableRawPointer.self))
        }
        // we cannot autorelease here so instead the pending buffers will manage the lifespan of the returned data... this is wasteful but good enough...
        let result = UnsafeMutableRawPointer.allocate(bytes: Int(length), alignedTo: MemoryLayout<Int>.alignment)
        decodeValue(ofObjCType: "c", at: result)
        lengthp.pointee = Int(length)
        _pendingBuffers.append((result, Int(length)))
        return result
    }
    */
    
    /// Encodes the property list `aPropertyList`.
    ///
    /// `NSCoder`’s implementation invokes `encodeValue(ofObjCType:at:)`
    /// to encode `aPropertyList`.
    ///
    /// This method must be matched by a subsequent `decodePropertyList()` call.
    ///
    /// - Parameter aPropertyList: The property list to encode.
    open func encodePropertyList(_ aPropertyList: Any) {
        NSUnimplemented()
    }
    
    /// Decodes a property list that was previously encoded with
    /// `encodePropertyList(_:)`.
    ///
    /// - Returns: The decoded property list.
    open func decodePropertyList() -> Any? {
        NSUnimplemented()
    }
    
    /// The system version in effect for the archive.
    ///
    /// During encoding, the current version. During decoding, the version that
    /// was in effect when the data was encoded.
    ///
    /// Subclasses that implement decoding must override this property to return
    /// the system version of the data being decoded.
    open var systemVersion: UInt32 {
        return 1000
    }
    
    /// A Boolean value that indicates whether the receiver supports keyed
    /// coding of objects.
    ///
    /// `false` by default. Concrete subclasses that support keyed coding,
    /// such as `NSKeyedArchiver`, need to override this property to return
    /// `true`.
    open var allowsKeyedCoding: Bool {
        return false
    }
    
    /// Encodes the object `objv` and associates it with the string `key`.
    ///
    /// Subclasses must override this method to identify multiple encodings
    /// of `objv` and encode a reference to `objv` instead. For example,
    /// `NSKeyedArchiver` detects duplicate objects and encodes a reference to
    /// the original object rather than encode the same object twice.
    ///
    /// - Parameters:
    ///   - objv:   The object to encode.
    ///   - key:    The key to associate the object with.
    open func encode(_ objv: Any?, forKey key: String) {
        NSRequiresConcreteImplementation()
    }
    
    /// Conditionally encodes a reference to `objv` and associates it with
    /// the string `key` only if `objv` has been unconditionally encoded with
    /// `encode(_:forKey:)`.
    ///
    /// Subclasses must override this method if they support keyed coding.
    ///
    /// The encoded object is decoded with the `decodeObject(forKey:)` method.
    /// If `objv` was never encoded unconditionally, `decodeObject(forKey:)`
    /// returns `nil` in place of `objv`.
    ///
    /// - Parameters:
    ///   - objv:   The object to conditionally encode.
    ///   - key:    The key to associate the object with.
    open func encodeConditionalObject(_ objv: Any?, forKey key: String) {
        NSRequiresConcreteImplementation()
    }
    
    /// Encodes `boolv` and associates it with the string `key`.
    ///
    /// Subclasses must override this method if they perform keyed coding.
    ///
    /// - Parameters:
    ///   - boolv:  The value to encode.
    ///   - key:    The key to associate the value with.
    open func encode(_ boolv: Bool, forKey key: String) {
        NSRequiresConcreteImplementation()
    }
    
    /// Encodes the 32-bit integer `intv` and associates it with the string
    /// `key`.
    ///
    /// Subclasses must override this method if they perform keyed coding.
    ///
    /// - Parameters:
    ///   - intv:   The value to encode.
    ///   - key:    The key to associate the value with.
    open func encode(_ intv: Int32, forKey key: String) {
        NSRequiresConcreteImplementation()
    }
    
    /// Encodes the 64-bit integer `intv` and associates it with the string
    /// `key`.
    ///
    /// Subclasses must override this method if they perform keyed coding.
    ///
    /// - Parameters:
    ///   - intv:   The value to encode.
    ///   - key:    The key to associate the value with.
    open func encode(_ intv: Int64, forKey key: String) {
        NSRequiresConcreteImplementation()
    }
    
    /// Encodes `realv` and associates it with the string
    /// `key`.
    ///
    /// Subclasses must override this method if they perform keyed coding.
    ///
    /// - Parameters:
    ///   - intv:   The value to encode.
    ///   - key:    The key to associate the value with.
    open func encode(_ realv: Float, forKey key: String) {
        NSRequiresConcreteImplementation()
    }
    
    /// Encodes `realv` and associates it with the string
    /// `key`.
    ///
    /// Subclasses must override this method if they perform keyed coding.
    ///
    /// - Parameters:
    ///   - intv:   The value to encode.
    ///   - key:    The key to associate the value with.
    open func encode(_ realv: Double, forKey key: String) {
        NSRequiresConcreteImplementation()
    }
    
    /// Encodes a buffer of data, `bytesp`, whose length is specified by `lenv`,
    /// and associates it with the string `key`.
    ///
    /// Subclasses must override this method if they perform keyed coding.
    ///
    /// - Parameters:
    ///   - bytesp: The buffer of data to encode.
    ///   - lenv:   The length of the buffer.
    ///   - key:    The key to associate the data with.
    open func encodeBytes(_ bytesp: UnsafePointer<UInt8>?, length lenv: Int, forKey key: String) {
        NSRequiresConcreteImplementation()
    }
    
    /// Returns a Boolean value that indicates whether an encoded value is
    /// available for a string.
    ///
    /// Subclasses must override this method if they perform keyed coding.
    ///
    /// The string is passed as `key`.
    ///
    /// - Parameter key:    The key to test.
    /// - Returns:          `true` if an encoded value is available for provided
    ///                     `key`, otherwise `false`.
    open func containsValue(forKey key: String) -> Bool {
        NSRequiresConcreteImplementation()
    }
    
    /// Decodes and returns an Objective-C object that was previously encoded
    /// with `encode(_:forKey:)` or `encodeConditionalObject(_:forKey:)` and
    /// associated with the string `key`.
    ///
    /// - Parameter key:    The key the object to be decoded is associated with.
    /// - Returns:          The decoded object.
    open func decodeObject(forKey key: String) -> Any? {
        NSRequiresConcreteImplementation()
    }
    
    /// Decodes and returns a Boolean value that was previously encoded with
    /// `encode(_:forKey:)` and associated with the string `key`.
    ///
    /// Subclasses must override this method if they perform keyed coding.
    ///
    /// - Parameter key:    The key the value to be decoded is associated with.
    /// - Returns:          The decoded value.
    open func decodeBool(forKey key: String) -> Bool {
        NSRequiresConcreteImplementation()
    }
    
    // NOTE: this equivalent to the decodeIntForKey: in Objective-C implementation
    
    /// Decodes and returns an int value that was previously encoded with
    /// `encodeCInt(_:forKey:)` or `encode(_:forKey:)` and associated with
    /// the string `key`.
    ///
    /// Subclasses must override this method if they perform keyed coding.
    ///
    /// - Parameter key:    The key the value to be decoded is associated with.
    /// - Returns:          The decoded value.
    open func decodeCInt(forKey key: String) -> Int32 {
        
        NSRequiresConcreteImplementation()
    }
    
    /// Decodes and returns a 32-bit integer value that was previously encoded
    /// with `encodeCInt(_:forKey:)` or `encode(_:forKey:)` and associated with
    /// the string `key`.
    ///
    /// Subclasses must override this method if they perform keyed coding.
    ///
    /// - Parameter key:    The key the value to be decoded is associated with.
    /// - Returns:          The decoded value.
    open func decodeInt32(forKey key: String) -> Int32 {
        NSRequiresConcreteImplementation()
    }
    
    /// Decodes and returns a 64-bit integer value that was previously encoded
    /// with `encodeCInt(_:forKey:)` or `encode(_:forKey:)` and associated with
    /// the string `key`.
    ///
    /// Subclasses must override this method if they perform keyed coding.
    ///
    /// - Parameter key:    The key the value to be decoded is associated with.
    /// - Returns:          The decoded value.
    open func decodeInt64(forKey key: String) -> Int64 {
        NSRequiresConcreteImplementation()
    }
    
    /// Decodes and returns a float value that was previously encoded
    /// with `encodeCInt(_:forKey:)` or `encode(_:forKey:)` and associated with
    /// the string `key`.
    ///
    /// Subclasses must override this method if they perform keyed coding.
    ///
    /// - Parameter key:    The key the value to be decoded is associated with.
    /// - Returns:          The decoded value.
    open func decodeFloat(forKey key: String) -> Float {
        NSRequiresConcreteImplementation()
    }
    
    /// Decodes and returns a double value that was previously encoded
    /// with `encodeCInt(_:forKey:)` or `encode(_:forKey:)` and associated with
    /// the string `key`.
    ///
    /// Subclasses must override this method if they perform keyed coding.
    ///
    /// - Parameter key:    The key the value to be decoded is associated with.
    /// - Returns:          The decoded value.
    open func decodeDouble(forKey key: String) -> Double {
        NSRequiresConcreteImplementation()
    }
    
    // TODO: This is disabled, as functions which return unsafe interior pointers are inherently unsafe when we have no autorelease pool. 
    /*
    open func decodeBytes(forKey key: String, returnedLength lengthp: UnsafeMutablePointer<Int>?) -> UnsafePointer<UInt8>? { // returned bytes immutable!
        NSRequiresConcreteImplementation()
    }
    */

    /// - Experiment: This method does not exist in the Darwin Foundation.
    open func withDecodedUnsafeBufferPointer<ResultType>(forKey key: String, body: (UnsafeBufferPointer<UInt8>?) throws -> ResultType) rethrows -> ResultType {
        NSRequiresConcreteImplementation()
    }

    /// Encodes a given integer number and associates it with a given key.
    ///
    /// Subclasses must override this method if they perform keyed coding.
    ///
    /// - Parameters:
    ///   - intv:   The value to encode.
    ///   - key:    The key to associate the value with.
    open func encode(_ intv: Int, forKey key: String) {
        NSRequiresConcreteImplementation()
    }
    
    /// Decodes and returns an integer value that was previously encoded
    /// with `encodeCInt(_:forKey:)` or `encode(_:forKey:)` and associated with
    /// the string `key`.
    ///
    /// Subclasses must override this method if they perform keyed coding.
    ///
    /// - Parameter key:    The key the value to be decoded is associated with.
    /// - Returns:          The decoded value.
    open func decodeInteger(forKey key: String) -> Int {
        NSRequiresConcreteImplementation()
    }
    
    /// Boolean value that indicates whether the coder requires secure coding.
    ///
    /// `true` if this coder requires secure coding; `false` otherwise.
    ///
    /// Secure coders check a set of allowed classes before decoding objects,
    /// and all objects must implement the `NSSecureCoding` protocol.
    open var requiresSecureCoding: Bool {
        return false
    }
    
<<<<<<< HEAD
    /// Returns a decoded property list for the specified key.
    ///
    /// - Parameter key:    The coder key.
    /// - Returns:          A decoded object containing a property list.
    open func decodePropertyListForKey(_ key: String) -> Any? {
=======
    open func decodePropertyList(forKey key: String) -> Any? {
>>>>>>> 6ae998ba
        NSUnimplemented()
    }

    /// The array of coded classes allowed for secure coding.
    ///
    /// This property type differs from Darwin Foundation in that `classes` is
    /// an array of classes, not a set. This is because `AnyClass` is not
    /// `Hashable`.
    ///
    /// - Experiment: This is a draft API currently under consideration for
    ///               official import into Foundation.
    open var allowedClasses: [AnyClass]? {
        NSUnimplemented()
    }
    
    open func failWithError(_ error: Error) {
        NSUnimplemented()
        // NOTE: disabled for now due to bridging uncertainty
        // if let debugDescription = error.userInfo["NSDebugDescription"] {
        //    NSLog("*** NSKeyedUnarchiver.init: \(debugDescription)")
        // } else {
        //    NSLog("*** NSKeyedUnarchiver.init: decoding error")
        // }
    }
    
    open var decodingFailurePolicy: NSCoder.DecodingFailurePolicy {
        return .setErrorAndReturn
    }
    
    open var error: Error? {
        NSRequiresConcreteImplementation()
    }
    
    internal func _decodeArrayOfObjectsForKey(_ key: String) -> [Any] {
        NSRequiresConcreteImplementation()
    }
    
    internal func _decodePropertyListForKey(_ key: String) -> Any {
        NSRequiresConcreteImplementation()
    }
}<|MERGE_RESOLUTION|>--- conflicted
+++ resolved
@@ -678,15 +678,11 @@
         return false
     }
     
-<<<<<<< HEAD
     /// Returns a decoded property list for the specified key.
     ///
     /// - Parameter key:    The coder key.
     /// - Returns:          A decoded object containing a property list.
-    open func decodePropertyListForKey(_ key: String) -> Any? {
-=======
     open func decodePropertyList(forKey key: String) -> Any? {
->>>>>>> 6ae998ba
         NSUnimplemented()
     }
 
