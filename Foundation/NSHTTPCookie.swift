--- conflicted
+++ resolved
@@ -397,21 +397,12 @@
     } 
 
     //Bake a cookie
-<<<<<<< HEAD
-    private class func createHttpCookie(url: URL, pairs: [String], start: Int, end: Int) -> HTTPCookie? {
+    private class func createHttpCookie(url: URL, pairs: ArraySlice<String>) -> HTTPCookie? {
         var properties: [HTTPCookiePropertyKey : Any] = [:]
-        for index in start..<end {
-            let name = pairs[index].components(separatedBy: "=")[0]
-            var value = pairs[index].components(separatedBy: "\(name)=")[1]  //a value can have an "="
-            if canonicalize(name) == .expires {
-=======
-    private class func createHttpCookie(url: URL, pairs: ArraySlice<String>) -> HTTPCookie? {
-        var properties: [String:Any] = [:]
         for pair in pairs {
             let name = pair.components(separatedBy: "=")[0]
             var value = pair.components(separatedBy: "\(name)=")[1]  //a value can have an "="
-            if canonicalize(name) == "Expires" {
->>>>>>> c1db7aa5
+            if canonicalize(name) == .expires {
                 value = value.insertComma(at: 3)    //re-insert the comma   
             }
             properties[canonicalize(name)] = value
