// This source file is part of the Swift.org open source project
//
// Copyright (c) 2014 - 2015 Apple Inc. and the Swift project authors
// Licensed under Apache License v2.0 with Runtime Library Exception
//
// See http://swift.org/LICENSE.txt for license information
// See http://swift.org/CONTRIBUTORS.txt for the list of Swift project authors
//



#if DEPLOYMENT_RUNTIME_OBJC || os(Linux)
    import Foundation
    import XCTest
#else
    import SwiftFoundation
    import SwiftXCTest
#endif

#if os(OSX) || os(iOS)
    import Darwin
#elseif os(Linux)
    import Glibc
#endif

class TestNSAffineTransform : XCTestCase {
    private let accuracyThreshold = 0.001

    var allTests : [(String, () -> ())] {
        return [
            ("test_BasicConstruction", test_BasicConstruction),
            ("test_IdentityTransformation", test_IdentityTransformation),
            ("test_Translation", test_Translation),
<<<<<<< HEAD
            ("test_TranslationComposed", test_TranslationComposed)
=======
            ("test_Scale", test_Scale),
            ("test_Rotation_Degrees", test_Rotation_Degrees),
            ("test_Rotation_Radians", test_Rotation_Radians),
            ("test_Inversion", test_Inversion)
>>>>>>> 1d6803c0
        ]
    }

    func test_BasicConstruction() {
        let identityTransform = NSAffineTransform()
        let transformStruct = identityTransform.transformStruct

        // The diagonal entries (1,1) and (2,2) of the identity matrix are ones. The other entries are zeros.
        // TODO: These should use DBL_MAX but it's not available as part of Glibc on Linux
        XCTAssertEqualWithAccuracy(Double(transformStruct.m11), Double(1), accuracy: accuracyThreshold)
        XCTAssertEqualWithAccuracy(Double(transformStruct.m22), Double(1), accuracy: accuracyThreshold)

        XCTAssertEqualWithAccuracy(Double(transformStruct.m12), Double(0), accuracy: accuracyThreshold)
        XCTAssertEqualWithAccuracy(Double(transformStruct.m21), Double(0), accuracy: accuracyThreshold)
        XCTAssertEqualWithAccuracy(Double(transformStruct.tX), Double(0), accuracy: accuracyThreshold)
        XCTAssertEqualWithAccuracy(Double(transformStruct.tY), Double(0), accuracy: accuracyThreshold)
    }

    func test_IdentityTransformation() {
        let identityTransform = NSAffineTransform()

        func checkIdentityPointTransformation(point: NSPoint) {
            checkPointTransformation(identityTransform, point: point, expectedPoint: point)
        }
        
        checkIdentityPointTransformation(NSPoint())
        checkIdentityPointTransformation(NSMakePoint(CGFloat(24.5), CGFloat(10.0)))
        checkIdentityPointTransformation(NSMakePoint(CGFloat(-7.5), CGFloat(2.0)))

        func checkIdentitySizeTransformation(size: NSSize) {
            checkSizeTransformation(identityTransform, size: size, expectedSize: size)
        }

        checkIdentitySizeTransformation(NSSize())
        checkIdentitySizeTransformation(NSMakeSize(CGFloat(13.0), CGFloat(12.5)))
        checkIdentitySizeTransformation(NSMakeSize(CGFloat(100.0), CGFloat(-100.0)))
    }
<<<<<<< HEAD

    private func checkPointTransformation(transform: NSAffineTransform, point: NSPoint, expectedPoint: NSPoint) {
        let newPoint = transform.transformPoint(point)
        XCTAssertEqualWithAccuracy(Double(newPoint.x), Double(expectedPoint.x), accuracy: accuracyThreshold)
        XCTAssertEqualWithAccuracy(Double(newPoint.y), Double(expectedPoint.y), accuracy: accuracyThreshold)
    }

    func test_Translation() {
        let xPlus2 = NSAffineTransform()
        xPlus2.translateXBy(CGFloat(2.0), yBy: CGFloat())

        checkPointTransformation(xPlus2, point: NSMakePoint(CGFloat(22.0), CGFloat(10.0)),
                                 expectedPoint: NSMakePoint(CGFloat(24.0), CGFloat(10.0)))
    }

    func test_TranslationComposed() {
        let xyPlus5 = NSAffineTransform()
        xyPlus5.translateXBy(CGFloat(2.0), yBy: CGFloat(3.0))
        xyPlus5.translateXBy(CGFloat(3.0), yBy: CGFloat(2.0))

        checkPointTransformation(xyPlus5, point: NSMakePoint(CGFloat(-2.0), CGFloat(-3.0)),
                                  expectedPoint: NSMakePoint(CGFloat(3.0), CGFloat(2.0)))
=======
    
    func test_Translation() {
        let point = NSPoint(x: CGFloat(0.0), y: CGFloat(0.0))

        let noop = NSAffineTransform()
        noop.translateXBy(CGFloat(), yBy: CGFloat())
        checkPointTransformation(noop, point: point, expectedPoint: point)
        
        let translateH = NSAffineTransform()
        translateH.translateXBy(CGFloat(10.0), yBy: CGFloat())
        checkPointTransformation(translateH, point: point, expectedPoint: NSPoint(x: CGFloat(10.0), y: CGFloat()))
        
        let translateV = NSAffineTransform()
        translateV.translateXBy(CGFloat(), yBy: CGFloat(20.0))
        checkPointTransformation(translateV, point: point, expectedPoint: NSPoint(x: CGFloat(), y: CGFloat(20.0)))
        
        let translate = NSAffineTransform()
        translate.translateXBy(CGFloat(-30.0), yBy: CGFloat(40.0))
        checkPointTransformation(translate, point: point, expectedPoint: NSPoint(x: CGFloat(-30.0), y: CGFloat(40.0)))
    }
    
    func test_Scale() {
        let size = NSSize(width: CGFloat(10.0), height: CGFloat(10.0))
        
        let noop = NSAffineTransform()
        noop.scaleBy(CGFloat(1.0))
        checkSizeTransformation(noop, size: size, expectedSize: size)
        
        let shrink = NSAffineTransform()
        shrink.scaleBy(CGFloat(0.5))
        checkSizeTransformation(shrink, size: size, expectedSize: NSSize(width: CGFloat(5.0), height: CGFloat(5.0)))
        
        let grow = NSAffineTransform()
        grow.scaleBy(CGFloat(3.0))
        checkSizeTransformation(grow, size: size, expectedSize: NSSize(width: CGFloat(30.0), height: CGFloat(30.0)))
        
        let stretch = NSAffineTransform()
        stretch.scaleXBy(CGFloat(2.0), yBy: CGFloat(0.5))
        checkSizeTransformation(stretch, size: size, expectedSize: NSSize(width: CGFloat(20.0), height: CGFloat(5.0)))
    }
    
    func test_Rotation_Degrees() {
        let point = NSPoint(x: CGFloat(10.0), y: CGFloat(10.0))
        
        let noop = NSAffineTransform()
        noop.rotateByDegrees(CGFloat())
        checkPointTransformation(noop, point: point, expectedPoint: point)
        
        let tenEighty = NSAffineTransform()
        tenEighty.rotateByDegrees(CGFloat(1080.0))
        checkPointTransformation(tenEighty, point: point, expectedPoint: point)
        
        let reflectAboutOrigin = NSAffineTransform()
        reflectAboutOrigin.rotateByDegrees(CGFloat(180.0))
        checkPointTransformation(reflectAboutOrigin, point: point, expectedPoint: NSPoint(x: CGFloat(-10.0), y: CGFloat(-10.0)))
    }
    
    func test_Rotation_Radians() {
        let point = NSPoint(x: CGFloat(10.0), y: CGFloat(10.0))
        
        let noop = NSAffineTransform()
        noop.rotateByRadians(CGFloat())
        checkPointTransformation(noop, point: point, expectedPoint: point)
        
        let tenEighty = NSAffineTransform()
        tenEighty.rotateByRadians(CGFloat(6 * M_PI))
        checkPointTransformation(tenEighty, point: point, expectedPoint: point)
        
        let reflectAboutOrigin = NSAffineTransform()
        reflectAboutOrigin.rotateByRadians(CGFloat(M_PI))
        checkPointTransformation(reflectAboutOrigin, point: point, expectedPoint: NSPoint(x: CGFloat(-10.0), y: CGFloat(-10.0)))
    }
    
    func test_Inversion() {
        let point = NSPoint(x: CGFloat(10.0), y: CGFloat(10.0))
        
        let translate = NSAffineTransform()
        translate.translateXBy(CGFloat(-30.0), yBy: CGFloat(40.0))
        
        let rotate = NSAffineTransform()
        translate.rotateByDegrees(CGFloat(30.0))
        
        let scale = NSAffineTransform()
        scale.scaleBy(CGFloat(2.0))
        
        let identityTransform = NSAffineTransform()
        
        // append transformations
        identityTransform.appendTransform(translate)
        identityTransform.appendTransform(rotate)
        identityTransform.appendTransform(scale)
        
        // invert transformations
        scale.invert()
        rotate.invert()
        translate.invert()
        
        // append inverse transformations in reverse order
        identityTransform.appendTransform(scale)
        identityTransform.appendTransform(rotate)
        identityTransform.appendTransform(translate)
        
        checkPointTransformation(identityTransform, point: point, expectedPoint: point)
    }
}


// Test helper functions

private extension TestNSAffineTransform {
    func checkPointTransformation(transform: NSAffineTransform, point: NSPoint, expectedPoint: NSPoint, _ message: String = "", file: StaticString = __FILE__, line: UInt = __LINE__) {
        let newPoint = transform.transformPoint(point)
        XCTAssertEqualWithAccuracy(Double(newPoint.x), Double(expectedPoint.x), accuracy: accuracyThreshold, "x: \(message)", file: file, line: line)
        XCTAssertEqualWithAccuracy(Double(newPoint.y), Double(expectedPoint.y), accuracy: accuracyThreshold, "y: \(message)", file: file, line: line)
    }
    
    func checkSizeTransformation(transform: NSAffineTransform, size: NSSize, expectedSize: NSSize, _ message: String = "", file: StaticString = __FILE__, line: UInt = __LINE__) {
        let newSize = transform.transformSize(size)
        XCTAssertEqualWithAccuracy(Double(newSize.width), Double(expectedSize.width), accuracy: accuracyThreshold, "width: \(message)", file: file, line: line)
        XCTAssertEqualWithAccuracy(Double(newSize.height), Double(expectedSize.height), accuracy: accuracyThreshold, "height: \(message)", file: file, line: line)
>>>>>>> 1d6803c0
    }
}<|MERGE_RESOLUTION|>--- conflicted
+++ resolved
@@ -30,16 +30,27 @@
         return [
             ("test_BasicConstruction", test_BasicConstruction),
             ("test_IdentityTransformation", test_IdentityTransformation),
-            ("test_Translation", test_Translation),
-<<<<<<< HEAD
-            ("test_TranslationComposed", test_TranslationComposed)
-=======
             ("test_Scale", test_Scale),
             ("test_Rotation_Degrees", test_Rotation_Degrees),
             ("test_Rotation_Radians", test_Rotation_Radians),
-            ("test_Inversion", test_Inversion)
->>>>>>> 1d6803c0
+            ("test_Inversion", test_Inversion),
+            ("test_IdentityTransformation", test_IdentityTransformation),
+            ("test_Translation", test_Translation),
+            ("test_Translation2", test_Translation2),
+            ("test_TranslationComposed", test_TranslationComposed),
         ]
+    }
+    
+    func checkPointTransformation(transform: NSAffineTransform, point: NSPoint, expectedPoint: NSPoint, _ message: String = "", _ file: StaticString = __FILE__, _ line: UInt = __LINE__) {
+        let newPoint = transform.transformPoint(point)
+        XCTAssertEqualWithAccuracy(Double(newPoint.x), Double(expectedPoint.x), accuracy: accuracyThreshold, "x: \(message)", file: file, line: line)
+        XCTAssertEqualWithAccuracy(Double(newPoint.y), Double(expectedPoint.y), accuracy: accuracyThreshold, "y: \(message)", file: file, line: line)
+    }
+    
+    func checkSizeTransformation(transform: NSAffineTransform, size: NSSize, expectedSize: NSSize, _ message: String = "", _ file: StaticString = __FILE__, _ line: UInt = __LINE__) {
+        let newSize = transform.transformSize(size)
+        XCTAssertEqualWithAccuracy(Double(newSize.width), Double(expectedSize.width), accuracy: accuracyThreshold, "width: \(message)", file: file, line: line)
+        XCTAssertEqualWithAccuracy(Double(newSize.height), Double(expectedSize.height), accuracy: accuracyThreshold, "height: \(message)", file: file, line: line)
     }
 
     func test_BasicConstruction() {
@@ -76,15 +87,112 @@
         checkIdentitySizeTransformation(NSMakeSize(CGFloat(13.0), CGFloat(12.5)))
         checkIdentitySizeTransformation(NSMakeSize(CGFloat(100.0), CGFloat(-100.0)))
     }
-<<<<<<< HEAD
-
-    private func checkPointTransformation(transform: NSAffineTransform, point: NSPoint, expectedPoint: NSPoint) {
-        let newPoint = transform.transformPoint(point)
-        XCTAssertEqualWithAccuracy(Double(newPoint.x), Double(expectedPoint.x), accuracy: accuracyThreshold)
-        XCTAssertEqualWithAccuracy(Double(newPoint.y), Double(expectedPoint.y), accuracy: accuracyThreshold)
-    }
-
+    
     func test_Translation() {
+        let point = NSPoint(x: CGFloat(0.0), y: CGFloat(0.0))
+
+        let noop = NSAffineTransform()
+        noop.translateXBy(CGFloat(), yBy: CGFloat())
+        checkPointTransformation(noop, point: point, expectedPoint: point)
+        
+        let translateH = NSAffineTransform()
+        translateH.translateXBy(CGFloat(10.0), yBy: CGFloat())
+        checkPointTransformation(translateH, point: point, expectedPoint: NSPoint(x: CGFloat(10.0), y: CGFloat()))
+        
+        let translateV = NSAffineTransform()
+        translateV.translateXBy(CGFloat(), yBy: CGFloat(20.0))
+        checkPointTransformation(translateV, point: point, expectedPoint: NSPoint(x: CGFloat(), y: CGFloat(20.0)))
+        
+        let translate = NSAffineTransform()
+        translate.translateXBy(CGFloat(-30.0), yBy: CGFloat(40.0))
+        checkPointTransformation(translate, point: point, expectedPoint: NSPoint(x: CGFloat(-30.0), y: CGFloat(40.0)))
+    }
+    
+    func test_Scale() {
+        let size = NSSize(width: CGFloat(10.0), height: CGFloat(10.0))
+        
+        let noop = NSAffineTransform()
+        noop.scaleBy(CGFloat(1.0))
+        checkSizeTransformation(noop, size: size, expectedSize: size)
+        
+        let shrink = NSAffineTransform()
+        shrink.scaleBy(CGFloat(0.5))
+        checkSizeTransformation(shrink, size: size, expectedSize: NSSize(width: CGFloat(5.0), height: CGFloat(5.0)))
+        
+        let grow = NSAffineTransform()
+        grow.scaleBy(CGFloat(3.0))
+        checkSizeTransformation(grow, size: size, expectedSize: NSSize(width: CGFloat(30.0), height: CGFloat(30.0)))
+        
+        let stretch = NSAffineTransform()
+        stretch.scaleXBy(CGFloat(2.0), yBy: CGFloat(0.5))
+        checkSizeTransformation(stretch, size: size, expectedSize: NSSize(width: CGFloat(20.0), height: CGFloat(5.0)))
+    }
+    
+    func test_Rotation_Degrees() {
+        let point = NSPoint(x: CGFloat(10.0), y: CGFloat(10.0))
+        
+        let noop = NSAffineTransform()
+        noop.rotateByDegrees(CGFloat())
+        checkPointTransformation(noop, point: point, expectedPoint: point)
+        
+        let tenEighty = NSAffineTransform()
+        tenEighty.rotateByDegrees(CGFloat(1080.0))
+        checkPointTransformation(tenEighty, point: point, expectedPoint: point)
+        
+        let reflectAboutOrigin = NSAffineTransform()
+        reflectAboutOrigin.rotateByDegrees(CGFloat(180.0))
+        checkPointTransformation(reflectAboutOrigin, point: point, expectedPoint: NSPoint(x: CGFloat(-10.0), y: CGFloat(-10.0)))
+    }
+    
+    func test_Rotation_Radians() {
+        let point = NSPoint(x: CGFloat(10.0), y: CGFloat(10.0))
+        
+        let noop = NSAffineTransform()
+        noop.rotateByRadians(CGFloat())
+        checkPointTransformation(noop, point: point, expectedPoint: point)
+        
+        let tenEighty = NSAffineTransform()
+        tenEighty.rotateByRadians(CGFloat(6 * M_PI))
+        checkPointTransformation(tenEighty, point: point, expectedPoint: point)
+        
+        let reflectAboutOrigin = NSAffineTransform()
+        reflectAboutOrigin.rotateByRadians(CGFloat(M_PI))
+        checkPointTransformation(reflectAboutOrigin, point: point, expectedPoint: NSPoint(x: CGFloat(-10.0), y: CGFloat(-10.0)))
+    }
+    
+    func test_Inversion() {
+        let point = NSPoint(x: CGFloat(10.0), y: CGFloat(10.0))
+        
+        let translate = NSAffineTransform()
+        translate.translateXBy(CGFloat(-30.0), yBy: CGFloat(40.0))
+        
+        let rotate = NSAffineTransform()
+        translate.rotateByDegrees(CGFloat(30.0))
+        
+        let scale = NSAffineTransform()
+        scale.scaleBy(CGFloat(2.0))
+        
+        let identityTransform = NSAffineTransform()
+        
+        // append transformations
+        identityTransform.appendTransform(translate)
+        identityTransform.appendTransform(rotate)
+        identityTransform.appendTransform(scale)
+        
+        // invert transformations
+        scale.invert()
+        rotate.invert()
+        translate.invert()
+        
+        // append inverse transformations in reverse order
+        identityTransform.appendTransform(scale)
+        identityTransform.appendTransform(rotate)
+        identityTransform.appendTransform(translate)
+        
+        checkPointTransformation(identityTransform, point: point, expectedPoint: point)
+    }
+
+    func test_Translation2() {
         let xPlus2 = NSAffineTransform()
         xPlus2.translateXBy(CGFloat(2.0), yBy: CGFloat())
 
@@ -99,127 +207,5 @@
 
         checkPointTransformation(xyPlus5, point: NSMakePoint(CGFloat(-2.0), CGFloat(-3.0)),
                                   expectedPoint: NSMakePoint(CGFloat(3.0), CGFloat(2.0)))
-=======
-    
-    func test_Translation() {
-        let point = NSPoint(x: CGFloat(0.0), y: CGFloat(0.0))
-
-        let noop = NSAffineTransform()
-        noop.translateXBy(CGFloat(), yBy: CGFloat())
-        checkPointTransformation(noop, point: point, expectedPoint: point)
-        
-        let translateH = NSAffineTransform()
-        translateH.translateXBy(CGFloat(10.0), yBy: CGFloat())
-        checkPointTransformation(translateH, point: point, expectedPoint: NSPoint(x: CGFloat(10.0), y: CGFloat()))
-        
-        let translateV = NSAffineTransform()
-        translateV.translateXBy(CGFloat(), yBy: CGFloat(20.0))
-        checkPointTransformation(translateV, point: point, expectedPoint: NSPoint(x: CGFloat(), y: CGFloat(20.0)))
-        
-        let translate = NSAffineTransform()
-        translate.translateXBy(CGFloat(-30.0), yBy: CGFloat(40.0))
-        checkPointTransformation(translate, point: point, expectedPoint: NSPoint(x: CGFloat(-30.0), y: CGFloat(40.0)))
-    }
-    
-    func test_Scale() {
-        let size = NSSize(width: CGFloat(10.0), height: CGFloat(10.0))
-        
-        let noop = NSAffineTransform()
-        noop.scaleBy(CGFloat(1.0))
-        checkSizeTransformation(noop, size: size, expectedSize: size)
-        
-        let shrink = NSAffineTransform()
-        shrink.scaleBy(CGFloat(0.5))
-        checkSizeTransformation(shrink, size: size, expectedSize: NSSize(width: CGFloat(5.0), height: CGFloat(5.0)))
-        
-        let grow = NSAffineTransform()
-        grow.scaleBy(CGFloat(3.0))
-        checkSizeTransformation(grow, size: size, expectedSize: NSSize(width: CGFloat(30.0), height: CGFloat(30.0)))
-        
-        let stretch = NSAffineTransform()
-        stretch.scaleXBy(CGFloat(2.0), yBy: CGFloat(0.5))
-        checkSizeTransformation(stretch, size: size, expectedSize: NSSize(width: CGFloat(20.0), height: CGFloat(5.0)))
-    }
-    
-    func test_Rotation_Degrees() {
-        let point = NSPoint(x: CGFloat(10.0), y: CGFloat(10.0))
-        
-        let noop = NSAffineTransform()
-        noop.rotateByDegrees(CGFloat())
-        checkPointTransformation(noop, point: point, expectedPoint: point)
-        
-        let tenEighty = NSAffineTransform()
-        tenEighty.rotateByDegrees(CGFloat(1080.0))
-        checkPointTransformation(tenEighty, point: point, expectedPoint: point)
-        
-        let reflectAboutOrigin = NSAffineTransform()
-        reflectAboutOrigin.rotateByDegrees(CGFloat(180.0))
-        checkPointTransformation(reflectAboutOrigin, point: point, expectedPoint: NSPoint(x: CGFloat(-10.0), y: CGFloat(-10.0)))
-    }
-    
-    func test_Rotation_Radians() {
-        let point = NSPoint(x: CGFloat(10.0), y: CGFloat(10.0))
-        
-        let noop = NSAffineTransform()
-        noop.rotateByRadians(CGFloat())
-        checkPointTransformation(noop, point: point, expectedPoint: point)
-        
-        let tenEighty = NSAffineTransform()
-        tenEighty.rotateByRadians(CGFloat(6 * M_PI))
-        checkPointTransformation(tenEighty, point: point, expectedPoint: point)
-        
-        let reflectAboutOrigin = NSAffineTransform()
-        reflectAboutOrigin.rotateByRadians(CGFloat(M_PI))
-        checkPointTransformation(reflectAboutOrigin, point: point, expectedPoint: NSPoint(x: CGFloat(-10.0), y: CGFloat(-10.0)))
-    }
-    
-    func test_Inversion() {
-        let point = NSPoint(x: CGFloat(10.0), y: CGFloat(10.0))
-        
-        let translate = NSAffineTransform()
-        translate.translateXBy(CGFloat(-30.0), yBy: CGFloat(40.0))
-        
-        let rotate = NSAffineTransform()
-        translate.rotateByDegrees(CGFloat(30.0))
-        
-        let scale = NSAffineTransform()
-        scale.scaleBy(CGFloat(2.0))
-        
-        let identityTransform = NSAffineTransform()
-        
-        // append transformations
-        identityTransform.appendTransform(translate)
-        identityTransform.appendTransform(rotate)
-        identityTransform.appendTransform(scale)
-        
-        // invert transformations
-        scale.invert()
-        rotate.invert()
-        translate.invert()
-        
-        // append inverse transformations in reverse order
-        identityTransform.appendTransform(scale)
-        identityTransform.appendTransform(rotate)
-        identityTransform.appendTransform(translate)
-        
-        checkPointTransformation(identityTransform, point: point, expectedPoint: point)
     }
 }
-
-
-// Test helper functions
-
-private extension TestNSAffineTransform {
-    func checkPointTransformation(transform: NSAffineTransform, point: NSPoint, expectedPoint: NSPoint, _ message: String = "", file: StaticString = __FILE__, line: UInt = __LINE__) {
-        let newPoint = transform.transformPoint(point)
-        XCTAssertEqualWithAccuracy(Double(newPoint.x), Double(expectedPoint.x), accuracy: accuracyThreshold, "x: \(message)", file: file, line: line)
-        XCTAssertEqualWithAccuracy(Double(newPoint.y), Double(expectedPoint.y), accuracy: accuracyThreshold, "y: \(message)", file: file, line: line)
-    }
-    
-    func checkSizeTransformation(transform: NSAffineTransform, size: NSSize, expectedSize: NSSize, _ message: String = "", file: StaticString = __FILE__, line: UInt = __LINE__) {
-        let newSize = transform.transformSize(size)
-        XCTAssertEqualWithAccuracy(Double(newSize.width), Double(expectedSize.width), accuracy: accuracyThreshold, "width: \(message)", file: file, line: line)
-        XCTAssertEqualWithAccuracy(Double(newSize.height), Double(expectedSize.height), accuracy: accuracyThreshold, "height: \(message)", file: file, line: line)
->>>>>>> 1d6803c0
-    }
-}